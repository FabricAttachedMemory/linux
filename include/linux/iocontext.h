#ifndef IOCONTEXT_H
#define IOCONTEXT_H

#include <linux/radix-tree.h>
#include <linux/rcupdate.h>

/*
 * This is the per-process anticipatory I/O scheduler state.
 */
struct as_io_context {
	spinlock_t lock;

	void (*dtor)(struct as_io_context *aic); /* destructor */
	void (*exit)(struct as_io_context *aic); /* called on task exit */

	unsigned long state;
	atomic_t nr_queued; /* queued reads & sync writes */
	atomic_t nr_dispatched; /* number of requests gone to the drivers */

	/* IO History tracking */
	/* Thinktime */
	unsigned long last_end_request;
	unsigned long ttime_total;
	unsigned long ttime_samples;
	unsigned long ttime_mean;
	/* Layout pattern */
	unsigned int seek_samples;
	sector_t last_request_pos;
	u64 seek_total;
	sector_t seek_mean;
};

struct cfq_queue;
struct cfq_io_context {
	void *key;
	unsigned long dead_key;

	struct cfq_queue *cfqq[2];

	struct io_context *ioc;

	unsigned long last_end_request;
	sector_t last_request_pos;

	unsigned long ttime_total;
	unsigned long ttime_samples;
	unsigned long ttime_mean;

	unsigned int seek_samples;
	u64 seek_total;
	sector_t seek_mean;

	struct list_head queue_list;
	struct hlist_node cic_list;

	void (*dtor)(struct io_context *); /* destructor */
	void (*exit)(struct io_context *); /* called on task exit */

	struct rcu_head rcu_head;
};

/*
 * I/O subsystem state of the associated processes.  It is refcounted
 * and kmalloc'ed. These could be shared between processes.
 */
struct io_context {
	atomic_long_t refcount;
	atomic_t nr_tasks;

	/* all the fields below are protected by this lock */
	spinlock_t lock;

	unsigned short ioprio;
	unsigned short ioprio_changed;

	/*
	 * For request batching
	 */
	unsigned long last_waited; /* Time last woken after wait for request */
	int nr_batch_requests;     /* Number of requests left in the batch */

	struct as_io_context *aic;
	struct radix_tree_root radix_root;
	struct hlist_head cic_list;
	void *ioc_data;
};

static inline struct io_context *ioc_task_link(struct io_context *ioc)
{
	/*
	 * if ref count is zero, don't allow sharing (ioc is going away, it's
	 * a race).
	 */
	if (ioc && atomic_long_inc_not_zero(&ioc->refcount)) {
<<<<<<< HEAD
		atomic_long_inc(&ioc->refcount);
=======
		atomic_inc(&ioc->nr_tasks);
>>>>>>> 80ffb3cc
		return ioc;
	}

	return NULL;
}

#ifdef CONFIG_BLOCK
int put_io_context(struct io_context *ioc);
void exit_io_context(void);
struct io_context *get_io_context(gfp_t gfp_flags, int node);
struct io_context *alloc_io_context(gfp_t gfp_flags, int node);
void copy_io_context(struct io_context **pdst, struct io_context **psrc);
#else
static inline void exit_io_context(void)
{
}

struct io_context;
static inline int put_io_context(struct io_context *ioc)
{
	return 1;
}
#endif

#endif<|MERGE_RESOLUTION|>--- conflicted
+++ resolved
@@ -92,11 +92,7 @@
 	 * a race).
 	 */
 	if (ioc && atomic_long_inc_not_zero(&ioc->refcount)) {
-<<<<<<< HEAD
-		atomic_long_inc(&ioc->refcount);
-=======
 		atomic_inc(&ioc->nr_tasks);
->>>>>>> 80ffb3cc
 		return ioc;
 	}
 
