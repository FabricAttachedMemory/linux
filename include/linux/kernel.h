#ifndef _LINUX_KERNEL_H
#define _LINUX_KERNEL_H

/*
 * 'kernel.h' contains some often-used function prototypes etc
 */

#ifdef __KERNEL__

#include <stdarg.h>
#include <linux/linkage.h>
#include <linux/stddef.h>
#include <linux/types.h>
#include <linux/compiler.h>
#include <linux/bitops.h>
#include <linux/log2.h>
#include <linux/typecheck.h>
#include <linux/ratelimit.h>
#include <linux/dynamic_debug.h>
#include <asm/byteorder.h>
#include <asm/bug.h>

extern const char linux_banner[];
extern const char linux_proc_banner[];

#define USHORT_MAX	((u16)(~0U))
#define SHORT_MAX	((s16)(USHORT_MAX>>1))
#define SHORT_MIN	(-SHORT_MAX - 1)
#define INT_MAX		((int)(~0U>>1))
#define INT_MIN		(-INT_MAX - 1)
#define UINT_MAX	(~0U)
#define LONG_MAX	((long)(~0UL>>1))
#define LONG_MIN	(-LONG_MAX - 1)
#define ULONG_MAX	(~0UL)
#define LLONG_MAX	((long long)(~0ULL>>1))
#define LLONG_MIN	(-LLONG_MAX - 1)
#define ULLONG_MAX	(~0ULL)

#define STACK_MAGIC	0xdeadbeef

#define ALIGN(x,a)		__ALIGN_MASK(x,(typeof(x))(a)-1)
#define __ALIGN_MASK(x,mask)	(((x)+(mask))&~(mask))
#define PTR_ALIGN(p, a)		((typeof(p))ALIGN((unsigned long)(p), (a)))
#define IS_ALIGNED(x, a)		(((x) & ((typeof(x))(a) - 1)) == 0)

#define ARRAY_SIZE(arr) (sizeof(arr) / sizeof((arr)[0]) + __must_be_array(arr))

#define FIELD_SIZEOF(t, f) (sizeof(((t*)0)->f))
#define DIV_ROUND_UP(n,d) (((n) + (d) - 1) / (d))
#define roundup(x, y) ((((x) + ((y) - 1)) / (y)) * (y))
#define DIV_ROUND_CLOSEST(x, divisor)(			\
{							\
	typeof(divisor) __divisor = divisor;		\
	(((x) + ((__divisor) / 2)) / (__divisor));	\
}							\
)

#define _RET_IP_		(unsigned long)__builtin_return_address(0)
#define _THIS_IP_  ({ __label__ __here; __here: (unsigned long)&&__here; })

#ifdef CONFIG_LBD
# include <asm/div64.h>
# define sector_div(a, b) do_div(a, b)
#else
# define sector_div(n, b)( \
{ \
	int _res; \
	_res = (n) % (b); \
	(n) /= (b); \
	_res; \
} \
)
#endif

/**
 * upper_32_bits - return bits 32-63 of a number
 * @n: the number we're accessing
 *
 * A basic shift-right of a 64- or 32-bit quantity.  Use this to suppress
 * the "right shift count >= width of type" warning when that quantity is
 * 32-bits.
 */
#define upper_32_bits(n) ((u32)(((n) >> 16) >> 16))

/**
 * lower_32_bits - return bits 0-31 of a number
 * @n: the number we're accessing
 */
#define lower_32_bits(n) ((u32)(n))

#define	KERN_EMERG	"<0>"	/* system is unusable			*/
#define	KERN_ALERT	"<1>"	/* action must be taken immediately	*/
#define	KERN_CRIT	"<2>"	/* critical conditions			*/
#define	KERN_ERR	"<3>"	/* error conditions			*/
#define	KERN_WARNING	"<4>"	/* warning conditions			*/
#define	KERN_NOTICE	"<5>"	/* normal but significant condition	*/
#define	KERN_INFO	"<6>"	/* informational			*/
#define	KERN_DEBUG	"<7>"	/* debug-level messages			*/

/*
 * Annotation for a "continued" line of log printout (only done after a
 * line that had no enclosing \n). Only to be used by core/arch code
 * during early bootup (a continued line is not SMP-safe otherwise).
 */
#define	KERN_CONT	""

extern int console_printk[];

#define console_loglevel (console_printk[0])
#define default_message_loglevel (console_printk[1])
#define minimum_console_loglevel (console_printk[2])
#define default_console_loglevel (console_printk[3])

struct completion;
struct pt_regs;
struct user;

#ifdef CONFIG_PREEMPT_VOLUNTARY
extern int _cond_resched(void);
# define might_resched() _cond_resched()
#else
# define might_resched() do { } while (0)
#endif

#ifdef CONFIG_DEBUG_SPINLOCK_SLEEP
  void __might_sleep(char *file, int line);
/**
 * might_sleep - annotation for functions that can sleep
 *
 * this macro will print a stack trace if it is executed in an atomic
 * context (spinlock, irq-handler, ...).
 *
 * This is a useful debugging help to be able to catch problems early and not
 * be bitten later when the calling function happens to sleep when it is not
 * supposed to.
 */
# define might_sleep() \
	do { __might_sleep(__FILE__, __LINE__); might_resched(); } while (0)
#else
# define might_sleep() do { might_resched(); } while (0)
#endif

#define might_sleep_if(cond) do { if (cond) might_sleep(); } while (0)

#define abs(x) ({				\
		int __x = (x);			\
		(__x < 0) ? -__x : __x;		\
	})

#ifdef CONFIG_PROVE_LOCKING
void might_fault(void);
#else
static inline void might_fault(void)
{
	might_sleep();
}
#endif

extern struct atomic_notifier_head panic_notifier_list;
extern long (*panic_blink)(long time);
NORET_TYPE void panic(const char * fmt, ...)
	__attribute__ ((NORET_AND format (printf, 1, 2))) __cold;
extern void oops_enter(void);
extern void oops_exit(void);
extern int oops_may_print(void);
NORET_TYPE void do_exit(long error_code)
	ATTRIB_NORET;
NORET_TYPE void complete_and_exit(struct completion *, long)
	ATTRIB_NORET;
extern unsigned long simple_strtoul(const char *,char **,unsigned int);
extern long simple_strtol(const char *,char **,unsigned int);
extern unsigned long long simple_strtoull(const char *,char **,unsigned int);
extern long long simple_strtoll(const char *,char **,unsigned int);
extern int strict_strtoul(const char *, unsigned int, unsigned long *);
extern int strict_strtol(const char *, unsigned int, long *);
extern int strict_strtoull(const char *, unsigned int, unsigned long long *);
extern int strict_strtoll(const char *, unsigned int, long long *);
extern int sprintf(char * buf, const char * fmt, ...)
	__attribute__ ((format (printf, 2, 3)));
extern int vsprintf(char *buf, const char *, va_list)
	__attribute__ ((format (printf, 2, 0)));
extern int snprintf(char * buf, size_t size, const char * fmt, ...)
	__attribute__ ((format (printf, 3, 4)));
extern int vsnprintf(char *buf, size_t size, const char *fmt, va_list args)
	__attribute__ ((format (printf, 3, 0)));
extern int scnprintf(char * buf, size_t size, const char * fmt, ...)
	__attribute__ ((format (printf, 3, 4)));
extern int vscnprintf(char *buf, size_t size, const char *fmt, va_list args)
	__attribute__ ((format (printf, 3, 0)));
extern char *kasprintf(gfp_t gfp, const char *fmt, ...)
	__attribute__ ((format (printf, 2, 3)));
extern char *kvasprintf(gfp_t gfp, const char *fmt, va_list args);

extern int sscanf(const char *, const char *, ...)
	__attribute__ ((format (scanf, 2, 3)));
extern int vsscanf(const char *, const char *, va_list)
	__attribute__ ((format (scanf, 2, 0)));

extern int get_option(char **str, int *pint);
extern char *get_options(const char *str, int nints, int *ints);
extern unsigned long long memparse(const char *ptr, char **retptr);

extern int core_kernel_text(unsigned long addr);
extern int __kernel_text_address(unsigned long addr);
extern int kernel_text_address(unsigned long addr);
extern int func_ptr_is_kernel_text(void *ptr);

struct pid;
extern struct pid *session_of_pgrp(struct pid *pgrp);

/*
 * FW_BUG
 * Add this to a message where you are sure the firmware is buggy or behaves
 * really stupid or out of spec. Be aware that the responsible BIOS developer
 * should be able to fix this issue or at least get a concrete idea of the
 * problem by reading your message without the need of looking at the kernel
 * code.
 * 
 * Use it for definite and high priority BIOS bugs.
 *
 * FW_WARN
 * Use it for not that clear (e.g. could the kernel messed up things already?)
 * and medium priority BIOS bugs.
 *
 * FW_INFO
 * Use this one if you want to tell the user or vendor about something
 * suspicious, but generally harmless related to the firmware.
 *
 * Use it for information or very low priority BIOS bugs.
 */
#define FW_BUG		"[Firmware Bug]: "
#define FW_WARN		"[Firmware Warn]: "
#define FW_INFO		"[Firmware Info]: "

#ifdef CONFIG_PRINTK
asmlinkage int vprintk(const char *fmt, va_list args)
	__attribute__ ((format (printf, 1, 0)));
asmlinkage int printk(const char * fmt, ...)
	__attribute__ ((format (printf, 1, 2))) __cold;

extern struct ratelimit_state printk_ratelimit_state;
extern int printk_ratelimit(void);
extern bool printk_timed_ratelimit(unsigned long *caller_jiffies,
				   unsigned int interval_msec);
<<<<<<< HEAD
void log_buf_kexec_setup(void);
=======

/*
 * Print a one-time message (analogous to WARN_ONCE() et al):
 */
#define printk_once(x...) ({			\
	static int __print_once = 1;		\
						\
	if (__print_once) {			\
		__print_once = 0;		\
		printk(x);			\
	}					\
})

>>>>>>> 38a6ed3e
#else
static inline int vprintk(const char *s, va_list args)
	__attribute__ ((format (printf, 1, 0)));
static inline int vprintk(const char *s, va_list args) { return 0; }
static inline int printk(const char *s, ...)
	__attribute__ ((format (printf, 1, 2)));
static inline int __cold printk(const char *s, ...) { return 0; }
static inline int printk_ratelimit(void) { return 0; }
static inline bool printk_timed_ratelimit(unsigned long *caller_jiffies, \
					  unsigned int interval_msec)	\
		{ return false; }
<<<<<<< HEAD
static inline void log_buf_kexec_setup(void)
{
}
=======

/* No effect, but we still get type checking even in the !PRINTK case: */
#define printk_once(x...) printk(x)

>>>>>>> 38a6ed3e
#endif

extern int printk_needs_cpu(int cpu);
extern void printk_tick(void);

extern void asmlinkage __attribute__((format(printf, 1, 2)))
	early_printk(const char *fmt, ...);

unsigned long int_sqrt(unsigned long);

static inline void console_silent(void)
{
	console_loglevel = 0;
}

static inline void console_verbose(void)
{
	if (console_loglevel)
		console_loglevel = 15;
}

extern void bust_spinlocks(int yes);
extern void wake_up_klogd(void);
extern int oops_in_progress;		/* If set, an oops, panic(), BUG() or die() is in progress */
extern int panic_timeout;
extern int panic_on_oops;
extern int panic_on_unrecovered_nmi;
extern const char *print_tainted(void);
extern void add_taint(unsigned flag);
extern int test_taint(unsigned flag);
extern unsigned long get_taint(void);
extern int root_mountflags;

/* Values used for system_state */
extern enum system_states {
	SYSTEM_BOOTING,
	SYSTEM_RUNNING,
	SYSTEM_HALT,
	SYSTEM_POWER_OFF,
	SYSTEM_RESTART,
	SYSTEM_SUSPEND_DISK,
} system_state;

#define TAINT_PROPRIETARY_MODULE	0
#define TAINT_FORCED_MODULE		1
#define TAINT_UNSAFE_SMP		2
#define TAINT_FORCED_RMMOD		3
#define TAINT_MACHINE_CHECK		4
#define TAINT_BAD_PAGE			5
#define TAINT_USER			6
#define TAINT_DIE			7
#define TAINT_OVERRIDDEN_ACPI_TABLE	8
#define TAINT_WARN			9
#define TAINT_CRAP			10

extern void dump_stack(void) __cold;

enum {
	DUMP_PREFIX_NONE,
	DUMP_PREFIX_ADDRESS,
	DUMP_PREFIX_OFFSET
};
extern void hex_dump_to_buffer(const void *buf, size_t len,
				int rowsize, int groupsize,
				char *linebuf, size_t linebuflen, bool ascii);
extern void print_hex_dump(const char *level, const char *prefix_str,
				int prefix_type, int rowsize, int groupsize,
				const void *buf, size_t len, bool ascii);
extern void print_hex_dump_bytes(const char *prefix_str, int prefix_type,
			const void *buf, size_t len);

extern const char hex_asc[];
#define hex_asc_lo(x)	hex_asc[((x) & 0x0f)]
#define hex_asc_hi(x)	hex_asc[((x) & 0xf0) >> 4]

static inline char *pack_hex_byte(char *buf, u8 byte)
{
	*buf++ = hex_asc_hi(byte);
	*buf++ = hex_asc_lo(byte);
	return buf;
}

#ifndef pr_fmt
#define pr_fmt(fmt) fmt
#endif

#define pr_emerg(fmt, ...) \
        printk(KERN_EMERG pr_fmt(fmt), ##__VA_ARGS__)
#define pr_alert(fmt, ...) \
        printk(KERN_ALERT pr_fmt(fmt), ##__VA_ARGS__)
#define pr_crit(fmt, ...) \
        printk(KERN_CRIT pr_fmt(fmt), ##__VA_ARGS__)
#define pr_err(fmt, ...) \
        printk(KERN_ERR pr_fmt(fmt), ##__VA_ARGS__)
#define pr_warning(fmt, ...) \
        printk(KERN_WARNING pr_fmt(fmt), ##__VA_ARGS__)
#define pr_notice(fmt, ...) \
        printk(KERN_NOTICE pr_fmt(fmt), ##__VA_ARGS__)
#define pr_info(fmt, ...) \
        printk(KERN_INFO pr_fmt(fmt), ##__VA_ARGS__)
#define pr_cont(fmt, ...) \
	printk(KERN_CONT fmt, ##__VA_ARGS__)

/* If you are writing a driver, please use dev_dbg instead */
#if defined(DEBUG)
#define pr_debug(fmt, ...) \
	printk(KERN_DEBUG pr_fmt(fmt), ##__VA_ARGS__)
#elif defined(CONFIG_DYNAMIC_DEBUG)
/* dynamic_pr_debug() uses pr_fmt() internally so we don't need it here */
#define pr_debug(fmt, ...) do { \
	dynamic_pr_debug(fmt, ##__VA_ARGS__); \
	} while (0)
#else
#define pr_debug(fmt, ...) \
	({ if (0) printk(KERN_DEBUG pr_fmt(fmt), ##__VA_ARGS__); 0; })
#endif

/*
 *      Display an IP address in readable format.
 */

#define NIPQUAD(addr) \
	((unsigned char *)&addr)[0], \
	((unsigned char *)&addr)[1], \
	((unsigned char *)&addr)[2], \
	((unsigned char *)&addr)[3]
#define NIPQUAD_FMT "%u.%u.%u.%u"

/*
 * min()/max()/clamp() macros that also do
 * strict type-checking.. See the
 * "unnecessary" pointer comparison.
 */
#define min(x, y) ({				\
	typeof(x) _min1 = (x);			\
	typeof(y) _min2 = (y);			\
	(void) (&_min1 == &_min2);		\
	_min1 < _min2 ? _min1 : _min2; })

#define max(x, y) ({				\
	typeof(x) _max1 = (x);			\
	typeof(y) _max2 = (y);			\
	(void) (&_max1 == &_max2);		\
	_max1 > _max2 ? _max1 : _max2; })

/**
 * clamp - return a value clamped to a given range with strict typechecking
 * @val: current value
 * @min: minimum allowable value
 * @max: maximum allowable value
 *
 * This macro does strict typechecking of min/max to make sure they are of the
 * same type as val.  See the unnecessary pointer comparisons.
 */
#define clamp(val, min, max) ({			\
	typeof(val) __val = (val);		\
	typeof(min) __min = (min);		\
	typeof(max) __max = (max);		\
	(void) (&__val == &__min);		\
	(void) (&__val == &__max);		\
	__val = __val < __min ? __min: __val;	\
	__val > __max ? __max: __val; })

/*
 * ..and if you can't take the strict
 * types, you can specify one yourself.
 *
 * Or not use min/max/clamp at all, of course.
 */
#define min_t(type, x, y) ({			\
	type __min1 = (x);			\
	type __min2 = (y);			\
	__min1 < __min2 ? __min1: __min2; })

#define max_t(type, x, y) ({			\
	type __max1 = (x);			\
	type __max2 = (y);			\
	__max1 > __max2 ? __max1: __max2; })

/**
 * clamp_t - return a value clamped to a given range using a given type
 * @type: the type of variable to use
 * @val: current value
 * @min: minimum allowable value
 * @max: maximum allowable value
 *
 * This macro does no typechecking and uses temporary variables of type
 * 'type' to make all the comparisons.
 */
#define clamp_t(type, val, min, max) ({		\
	type __val = (val);			\
	type __min = (min);			\
	type __max = (max);			\
	__val = __val < __min ? __min: __val;	\
	__val > __max ? __max: __val; })

/**
 * clamp_val - return a value clamped to a given range using val's type
 * @val: current value
 * @min: minimum allowable value
 * @max: maximum allowable value
 *
 * This macro does no typechecking and uses temporary variables of whatever
 * type the input argument 'val' is.  This is useful when val is an unsigned
 * type and min and max are literals that will otherwise be assigned a signed
 * integer type.
 */
#define clamp_val(val, min, max) ({		\
	typeof(val) __val = (val);		\
	typeof(val) __min = (min);		\
	typeof(val) __max = (max);		\
	__val = __val < __min ? __min: __val;	\
	__val > __max ? __max: __val; })


/*
 * swap - swap value of @a and @b
 */
#define swap(a, b) \
	do { typeof(a) __tmp = (a); (a) = (b); (b) = __tmp; } while (0)

/**
 * container_of - cast a member of a structure out to the containing structure
 * @ptr:	the pointer to the member.
 * @type:	the type of the container struct this is embedded in.
 * @member:	the name of the member within the struct.
 *
 */
#define container_of(ptr, type, member) ({			\
	const typeof( ((type *)0)->member ) *__mptr = (ptr);	\
	(type *)( (char *)__mptr - offsetof(type,member) );})

struct sysinfo;
extern int do_sysinfo(struct sysinfo *info);

#endif /* __KERNEL__ */

#define SI_LOAD_SHIFT	16
struct sysinfo {
	long uptime;			/* Seconds since boot */
	unsigned long loads[3];		/* 1, 5, and 15 minute load averages */
	unsigned long totalram;		/* Total usable main memory size */
	unsigned long freeram;		/* Available memory size */
	unsigned long sharedram;	/* Amount of shared memory */
	unsigned long bufferram;	/* Memory used by buffers */
	unsigned long totalswap;	/* Total swap space size */
	unsigned long freeswap;		/* swap space still available */
	unsigned short procs;		/* Number of current processes */
	unsigned short pad;		/* explicit padding for m68k */
	unsigned long totalhigh;	/* Total high memory size */
	unsigned long freehigh;		/* Available high memory size */
	unsigned int mem_unit;		/* Memory unit size in bytes */
	char _f[20-2*sizeof(long)-sizeof(int)];	/* Padding: libc5 uses this.. */
};

/* Force a compilation error if condition is true */
#define BUILD_BUG_ON(condition) ((void)sizeof(char[1 - 2*!!(condition)]))

/* Force a compilation error if condition is true, but also produce a
   result (of value 0 and type size_t), so the expression can be used
   e.g. in a structure initializer (or where-ever else comma expressions
   aren't permitted). */
#define BUILD_BUG_ON_ZERO(e) (sizeof(char[1 - 2 * !!(e)]) - 1)

/* Trap pasters of __FUNCTION__ at compile-time */
#define __FUNCTION__ (__func__)

/* This helps us to avoid #ifdef CONFIG_NUMA */
#ifdef CONFIG_NUMA
#define NUMA_BUILD 1
#else
#define NUMA_BUILD 0
#endif

/* Rebuild everything on CONFIG_FTRACE_MCOUNT_RECORD */
#ifdef CONFIG_FTRACE_MCOUNT_RECORD
# define REBUILD_DUE_TO_FTRACE_MCOUNT_RECORD
#endif

#endif<|MERGE_RESOLUTION|>--- conflicted
+++ resolved
@@ -242,9 +242,6 @@
 extern int printk_ratelimit(void);
 extern bool printk_timed_ratelimit(unsigned long *caller_jiffies,
 				   unsigned int interval_msec);
-<<<<<<< HEAD
-void log_buf_kexec_setup(void);
-=======
 
 /*
  * Print a one-time message (analogous to WARN_ONCE() et al):
@@ -258,7 +255,7 @@
 	}					\
 })
 
->>>>>>> 38a6ed3e
+void log_buf_kexec_setup(void);
 #else
 static inline int vprintk(const char *s, va_list args)
 	__attribute__ ((format (printf, 1, 0)));
@@ -270,16 +267,13 @@
 static inline bool printk_timed_ratelimit(unsigned long *caller_jiffies, \
 					  unsigned int interval_msec)	\
 		{ return false; }
-<<<<<<< HEAD
+
+/* No effect, but we still get type checking even in the !PRINTK case: */
+#define printk_once(x...) printk(x)
+
 static inline void log_buf_kexec_setup(void)
 {
 }
-=======
-
-/* No effect, but we still get type checking even in the !PRINTK case: */
-#define printk_once(x...) printk(x)
-
->>>>>>> 38a6ed3e
 #endif
 
 extern int printk_needs_cpu(int cpu);
