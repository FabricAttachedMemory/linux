--- conflicted
+++ resolved
@@ -133,15 +133,9 @@
 	mc13xxx->dev = &spi->dev;
 	mutex_init(&mc13xxx->lock);
 
-<<<<<<< HEAD
-	mc13xxx->regmap = regmap_init(&spi->dev, &regmap_mc13xxx_bus, &spi->dev,
-					&mc13xxx_regmap_spi_config);
-
-=======
 	mc13xxx->regmap = devm_regmap_init(&spi->dev, &regmap_mc13xxx_bus,
 					   &spi->dev,
 					   &mc13xxx_regmap_spi_config);
->>>>>>> 3c1534c7
 	if (IS_ERR(mc13xxx->regmap)) {
 		ret = PTR_ERR(mc13xxx->regmap);
 		dev_err(mc13xxx->dev, "Failed to initialize register map: %d\n",
