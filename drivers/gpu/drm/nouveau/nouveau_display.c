/*
 * Copyright (C) 2008 Maarten Maathuis.
 * All Rights Reserved.
 *
 * Permission is hereby granted, free of charge, to any person obtaining
 * a copy of this software and associated documentation files (the
 * "Software"), to deal in the Software without restriction, including
 * without limitation the rights to use, copy, modify, merge, publish,
 * distribute, sublicense, and/or sell copies of the Software, and to
 * permit persons to whom the Software is furnished to do so, subject to
 * the following conditions:
 *
 * The above copyright notice and this permission notice (including the
 * next paragraph) shall be included in all copies or substantial
 * portions of the Software.
 *
 * THE SOFTWARE IS PROVIDED "AS IS", WITHOUT WARRANTY OF ANY KIND,
 * EXPRESS OR IMPLIED, INCLUDING BUT NOT LIMITED TO THE WARRANTIES OF
 * MERCHANTABILITY, FITNESS FOR A PARTICULAR PURPOSE AND NONINFRINGEMENT.
 * IN NO EVENT SHALL THE COPYRIGHT OWNER(S) AND/OR ITS SUPPLIERS BE
 * LIABLE FOR ANY CLAIM, DAMAGES OR OTHER LIABILITY, WHETHER IN AN ACTION
 * OF CONTRACT, TORT OR OTHERWISE, ARISING FROM, OUT OF OR IN CONNECTION
 * WITH THE SOFTWARE OR THE USE OR OTHER DEALINGS IN THE SOFTWARE.
 *
 */

<<<<<<< HEAD
#include <drm/drmP.h>
#include <drm/drm_crtc_helper.h>
#include "nouveau_drv.h"
#include "nouveau_fb.h"
=======
#include "drmP.h"
#include "drm_crtc_helper.h"

>>>>>>> 268d2837
#include "nouveau_fbcon.h"
#include "nouveau_hw.h"
#include "nouveau_crtc.h"
#include "nouveau_dma.h"
#include "nouveau_gem.h"
#include "nouveau_connector.h"
#include "nv50_display.h"

#include "nouveau_fence.h"

#include <subdev/bios/gpio.h>
#include <subdev/gpio.h>
#include <engine/disp.h>

static void
nouveau_user_framebuffer_destroy(struct drm_framebuffer *drm_fb)
{
	struct nouveau_framebuffer *fb = nouveau_framebuffer(drm_fb);

	if (fb->nvbo)
		drm_gem_object_unreference_unlocked(fb->nvbo->gem);

	drm_framebuffer_cleanup(drm_fb);
	kfree(fb);
}

static int
nouveau_user_framebuffer_create_handle(struct drm_framebuffer *drm_fb,
				       struct drm_file *file_priv,
				       unsigned int *handle)
{
	struct nouveau_framebuffer *fb = nouveau_framebuffer(drm_fb);

	return drm_gem_handle_create(file_priv, fb->nvbo->gem, handle);
}

static const struct drm_framebuffer_funcs nouveau_framebuffer_funcs = {
	.destroy = nouveau_user_framebuffer_destroy,
	.create_handle = nouveau_user_framebuffer_create_handle,
};

int
nouveau_framebuffer_init(struct drm_device *dev,
			 struct nouveau_framebuffer *nv_fb,
			 struct drm_mode_fb_cmd2 *mode_cmd,
			 struct nouveau_bo *nvbo)
{
	struct nouveau_drm *drm = nouveau_drm(dev);
	struct drm_framebuffer *fb = &nv_fb->base;
	int ret;

	ret = drm_framebuffer_init(dev, fb, &nouveau_framebuffer_funcs);
	if (ret) {
		return ret;
	}

	drm_helper_mode_fill_fb_struct(fb, mode_cmd);
	nv_fb->nvbo = nvbo;

	if (nv_device(drm->device)->card_type >= NV_50) {
		u32 tile_flags = nouveau_bo_tile_layout(nvbo);
		if (tile_flags == 0x7a00 ||
		    tile_flags == 0xfe00)
			nv_fb->r_dma = NvEvoFB32;
		else
		if (tile_flags == 0x7000)
			nv_fb->r_dma = NvEvoFB16;
		else
			nv_fb->r_dma = NvEvoVRAM_LP;

		switch (fb->depth) {
		case  8: nv_fb->r_format = NV50_EVO_CRTC_FB_DEPTH_8; break;
		case 15: nv_fb->r_format = NV50_EVO_CRTC_FB_DEPTH_15; break;
		case 16: nv_fb->r_format = NV50_EVO_CRTC_FB_DEPTH_16; break;
		case 24:
		case 32: nv_fb->r_format = NV50_EVO_CRTC_FB_DEPTH_24; break;
		case 30: nv_fb->r_format = NV50_EVO_CRTC_FB_DEPTH_30; break;
		default:
			 NV_ERROR(drm, "unknown depth %d\n", fb->depth);
			 return -EINVAL;
		}

		if (nv_device(drm->device)->chipset == 0x50)
			nv_fb->r_format |= (tile_flags << 8);

		if (!tile_flags) {
			if (nv_device(drm->device)->card_type < NV_D0)
				nv_fb->r_pitch = 0x00100000 | fb->pitches[0];
			else
				nv_fb->r_pitch = 0x01000000 | fb->pitches[0];
		} else {
			u32 mode = nvbo->tile_mode;
			if (nv_device(drm->device)->card_type >= NV_C0)
				mode >>= 4;
			nv_fb->r_pitch = ((fb->pitches[0] / 4) << 4) | mode;
		}
	}

	return 0;
}

static struct drm_framebuffer *
nouveau_user_framebuffer_create(struct drm_device *dev,
				struct drm_file *file_priv,
				struct drm_mode_fb_cmd2 *mode_cmd)
{
	struct nouveau_framebuffer *nouveau_fb;
	struct drm_gem_object *gem;
	int ret;

	gem = drm_gem_object_lookup(dev, file_priv, mode_cmd->handles[0]);
	if (!gem)
		return ERR_PTR(-ENOENT);

	nouveau_fb = kzalloc(sizeof(struct nouveau_framebuffer), GFP_KERNEL);
	if (!nouveau_fb)
		return ERR_PTR(-ENOMEM);

	ret = nouveau_framebuffer_init(dev, nouveau_fb, mode_cmd, nouveau_gem_object(gem));
	if (ret) {
		drm_gem_object_unreference(gem);
		return ERR_PTR(ret);
	}

	return &nouveau_fb->base;
}

static const struct drm_mode_config_funcs nouveau_mode_config_funcs = {
	.fb_create = nouveau_user_framebuffer_create,
	.output_poll_changed = nouveau_fbcon_output_poll_changed,
};


struct nouveau_drm_prop_enum_list {
	u8 gen_mask;
	int type;
	char *name;
};

static struct nouveau_drm_prop_enum_list underscan[] = {
	{ 6, UNDERSCAN_AUTO, "auto" },
	{ 6, UNDERSCAN_OFF, "off" },
	{ 6, UNDERSCAN_ON, "on" },
	{}
};

static struct nouveau_drm_prop_enum_list dither_mode[] = {
	{ 7, DITHERING_MODE_AUTO, "auto" },
	{ 7, DITHERING_MODE_OFF, "off" },
	{ 1, DITHERING_MODE_ON, "on" },
	{ 6, DITHERING_MODE_STATIC2X2, "static 2x2" },
	{ 6, DITHERING_MODE_DYNAMIC2X2, "dynamic 2x2" },
	{ 4, DITHERING_MODE_TEMPORAL, "temporal" },
	{}
};

static struct nouveau_drm_prop_enum_list dither_depth[] = {
	{ 6, DITHERING_DEPTH_AUTO, "auto" },
	{ 6, DITHERING_DEPTH_6BPC, "6 bpc" },
	{ 6, DITHERING_DEPTH_8BPC, "8 bpc" },
	{}
};

#define PROP_ENUM(p,gen,n,list) do {                                           \
	struct nouveau_drm_prop_enum_list *l = (list);                         \
	int c = 0;                                                             \
	while (l->gen_mask) {                                                  \
		if (l->gen_mask & (1 << (gen)))                                \
			c++;                                                   \
		l++;                                                           \
	}                                                                      \
	if (c) {                                                               \
		p = drm_property_create(dev, DRM_MODE_PROP_ENUM, n, c);        \
		l = (list);                                                    \
		c = 0;                                                         \
		while (p && l->gen_mask) {                                     \
			if (l->gen_mask & (1 << (gen))) {                      \
				drm_property_add_enum(p, c, l->type, l->name); \
				c++;                                           \
			}                                                      \
			l++;                                                   \
		}                                                              \
	}                                                                      \
} while(0)

int
nouveau_display_init(struct drm_device *dev)
{
	struct nouveau_drm *drm = nouveau_drm(dev);
	struct nouveau_display *disp = nouveau_display(dev);
	struct nouveau_gpio *gpio = nouveau_gpio(drm->device);
	struct drm_connector *connector;
	int ret;

	ret = disp->init(dev);
	if (ret)
		return ret;

	/* power on internal panel if it's not already.  the init tables of
	 * some vbios default this to off for some reason, causing the
	 * panel to not work after resume
	 */
	if (gpio && gpio->get(gpio, 0, DCB_GPIO_PANEL_POWER, 0xff) == 0) {
		gpio->set(gpio, 0, DCB_GPIO_PANEL_POWER, 0xff, 1);
		msleep(300);
	}

	/* enable polling for external displays */
	drm_kms_helper_poll_enable(dev);

	/* enable hotplug interrupts */
	list_for_each_entry(connector, &dev->mode_config.connector_list, head) {
		struct nouveau_connector *conn = nouveau_connector(connector);
		if (gpio)
			gpio->irq(gpio, 0, conn->hpd, 0xff, true);
	}

	return ret;
}

void
nouveau_display_fini(struct drm_device *dev)
{
	struct nouveau_drm *drm = nouveau_drm(dev);
	struct nouveau_display *disp = nouveau_display(dev);
	struct nouveau_gpio *gpio = nouveau_gpio(drm->device);
	struct drm_connector *connector;

	/* disable hotplug interrupts */
	list_for_each_entry(connector, &dev->mode_config.connector_list, head) {
		struct nouveau_connector *conn = nouveau_connector(connector);
		if (gpio)
			gpio->irq(gpio, 0, conn->hpd, 0xff, false);
	}

	drm_kms_helper_poll_disable(dev);
	disp->fini(dev);
}

static void
nouveau_display_vblank_notify(void *data, int crtc)
{
	drm_handle_vblank(data, crtc);
}

static void
nouveau_display_vblank_get(void *data, int crtc)
{
	drm_vblank_get(data, crtc);
}

static void
nouveau_display_vblank_put(void *data, int crtc)
{
	drm_vblank_put(data, crtc);
}

int
nouveau_display_create(struct drm_device *dev)
{
	struct nouveau_drm *drm = nouveau_drm(dev);
	struct nouveau_disp *pdisp = nouveau_disp(drm->device);
	struct nouveau_display *disp;
	int ret, gen;

	disp = drm->display = kzalloc(sizeof(*disp), GFP_KERNEL);
	if (!disp)
		return -ENOMEM;

	pdisp->vblank.data = dev;
	pdisp->vblank.notify = nouveau_display_vblank_notify;
	pdisp->vblank.get = nouveau_display_vblank_get;
	pdisp->vblank.put = nouveau_display_vblank_put;

	drm_mode_config_init(dev);
	drm_mode_create_scaling_mode_property(dev);
	drm_mode_create_dvi_i_properties(dev);

	if (nv_device(drm->device)->card_type < NV_50)
		gen = 0;
	else
	if (nv_device(drm->device)->card_type < NV_D0)
		gen = 1;
	else
		gen = 2;

	PROP_ENUM(disp->dithering_mode, gen, "dithering mode", dither_mode);
	PROP_ENUM(disp->dithering_depth, gen, "dithering depth", dither_depth);
	PROP_ENUM(disp->underscan_property, gen, "underscan", underscan);

	disp->underscan_hborder_property =
		drm_property_create_range(dev, 0, "underscan hborder", 0, 128);

	disp->underscan_vborder_property =
		drm_property_create_range(dev, 0, "underscan vborder", 0, 128);

	if (gen == 1) {
		disp->vibrant_hue_property =
			drm_property_create(dev, DRM_MODE_PROP_RANGE,
					    "vibrant hue", 2);
		disp->vibrant_hue_property->values[0] = 0;
		disp->vibrant_hue_property->values[1] = 180; /* -90..+90 */

		disp->color_vibrance_property =
			drm_property_create(dev, DRM_MODE_PROP_RANGE,
					    "color vibrance", 2);
		disp->color_vibrance_property->values[0] = 0;
		disp->color_vibrance_property->values[1] = 200; /* -100..+100 */
	}

	dev->mode_config.funcs = &nouveau_mode_config_funcs;
	dev->mode_config.fb_base = pci_resource_start(dev->pdev, 1);

	dev->mode_config.min_width = 0;
	dev->mode_config.min_height = 0;
	if (nv_device(drm->device)->card_type < NV_10) {
		dev->mode_config.max_width = 2048;
		dev->mode_config.max_height = 2048;
	} else
	if (nv_device(drm->device)->card_type < NV_50) {
		dev->mode_config.max_width = 4096;
		dev->mode_config.max_height = 4096;
	} else {
		dev->mode_config.max_width = 8192;
		dev->mode_config.max_height = 8192;
	}

	dev->mode_config.preferred_depth = 24;
	dev->mode_config.prefer_shadow = 1;

	drm_kms_helper_poll_init(dev);
	drm_kms_helper_poll_disable(dev);

	if (nv_device(drm->device)->card_type < NV_50)
		ret = nv04_display_create(dev);
	else
	if (nv_device(drm->device)->card_type < NV_D0)
		ret = nv50_display_create(dev);
	else
		ret = nvd0_display_create(dev);
	if (ret)
		goto disp_create_err;

	if (dev->mode_config.num_crtc) {
		ret = drm_vblank_init(dev, dev->mode_config.num_crtc);
		if (ret)
			goto vblank_err;
	}

	nouveau_backlight_init(dev);
	return 0;

vblank_err:
	disp->dtor(dev);
disp_create_err:
	drm_kms_helper_poll_fini(dev);
	drm_mode_config_cleanup(dev);
	return ret;
}

void
nouveau_display_destroy(struct drm_device *dev)
{
	struct nouveau_display *disp = nouveau_display(dev);

	nouveau_backlight_exit(dev);
	drm_vblank_cleanup(dev);

	disp->dtor(dev);

	drm_kms_helper_poll_fini(dev);
	drm_mode_config_cleanup(dev);
	nouveau_drm(dev)->display = NULL;
	kfree(disp);
}

int
nouveau_display_suspend(struct drm_device *dev)
{
	struct nouveau_drm *drm = nouveau_drm(dev);
	struct drm_crtc *crtc;

	nouveau_display_fini(dev);

	NV_INFO(drm, "unpinning framebuffer(s)...\n");
	list_for_each_entry(crtc, &dev->mode_config.crtc_list, head) {
		struct nouveau_framebuffer *nouveau_fb;

		nouveau_fb = nouveau_framebuffer(crtc->fb);
		if (!nouveau_fb || !nouveau_fb->nvbo)
			continue;

		nouveau_bo_unpin(nouveau_fb->nvbo);
	}

	list_for_each_entry(crtc, &dev->mode_config.crtc_list, head) {
		struct nouveau_crtc *nv_crtc = nouveau_crtc(crtc);

		nouveau_bo_unmap(nv_crtc->cursor.nvbo);
		nouveau_bo_unpin(nv_crtc->cursor.nvbo);
	}

	return 0;
}

void
nouveau_display_resume(struct drm_device *dev)
{
	struct nouveau_drm *drm = nouveau_drm(dev);
	struct drm_crtc *crtc;
	int ret;

	list_for_each_entry(crtc, &dev->mode_config.crtc_list, head) {
		struct nouveau_framebuffer *nouveau_fb;

		nouveau_fb = nouveau_framebuffer(crtc->fb);
		if (!nouveau_fb || !nouveau_fb->nvbo)
			continue;

		nouveau_bo_pin(nouveau_fb->nvbo, TTM_PL_FLAG_VRAM);
	}

	list_for_each_entry(crtc, &dev->mode_config.crtc_list, head) {
		struct nouveau_crtc *nv_crtc = nouveau_crtc(crtc);

		ret = nouveau_bo_pin(nv_crtc->cursor.nvbo, TTM_PL_FLAG_VRAM);
		if (!ret)
			ret = nouveau_bo_map(nv_crtc->cursor.nvbo);
		if (ret)
			NV_ERROR(drm, "Could not pin/map cursor.\n");
	}

	nouveau_fbcon_set_suspend(dev, 0);
	nouveau_fbcon_zfill_all(dev);

	nouveau_display_init(dev);

	/* Force CLUT to get re-loaded during modeset */
	list_for_each_entry(crtc, &dev->mode_config.crtc_list, head) {
		struct nouveau_crtc *nv_crtc = nouveau_crtc(crtc);

		nv_crtc->lut.depth = 0;
	}

	drm_helper_resume_force_mode(dev);

	list_for_each_entry(crtc, &dev->mode_config.crtc_list, head) {
		struct nouveau_crtc *nv_crtc = nouveau_crtc(crtc);
		u32 offset = nv_crtc->cursor.nvbo->bo.offset;

		nv_crtc->cursor.set_offset(nv_crtc, offset);
		nv_crtc->cursor.set_pos(nv_crtc, nv_crtc->cursor_saved_x,
						 nv_crtc->cursor_saved_y);
	}
}

int
nouveau_vblank_enable(struct drm_device *dev, int crtc)
{
	struct nouveau_device *device = nouveau_dev(dev);

	if (device->card_type >= NV_D0)
		nv_mask(device, 0x6100c0 + (crtc * 0x800), 1, 1);
	else
	if (device->card_type >= NV_50)
		nv_mask(device, NV50_PDISPLAY_INTR_EN_1, 0,
			NV50_PDISPLAY_INTR_EN_1_VBLANK_CRTC_(crtc));
	else
		NVWriteCRTC(dev, crtc, NV_PCRTC_INTR_EN_0,
			    NV_PCRTC_INTR_0_VBLANK);

	return 0;
}

void
nouveau_vblank_disable(struct drm_device *dev, int crtc)
{
	struct nouveau_device *device = nouveau_dev(dev);

	if (device->card_type >= NV_D0)
		nv_mask(device, 0x6100c0 + (crtc * 0x800), 1, 0);
	else
	if (device->card_type >= NV_50)
		nv_mask(device, NV50_PDISPLAY_INTR_EN_1,
			NV50_PDISPLAY_INTR_EN_1_VBLANK_CRTC_(crtc), 0);
	else
		NVWriteCRTC(dev, crtc, NV_PCRTC_INTR_EN_0, 0);
}

static int
nouveau_page_flip_reserve(struct nouveau_bo *old_bo,
			  struct nouveau_bo *new_bo)
{
	int ret;

	ret = nouveau_bo_pin(new_bo, TTM_PL_FLAG_VRAM);
	if (ret)
		return ret;

	ret = ttm_bo_reserve(&new_bo->bo, false, false, false, 0);
	if (ret)
		goto fail;

	ret = ttm_bo_reserve(&old_bo->bo, false, false, false, 0);
	if (ret)
		goto fail_unreserve;

	return 0;

fail_unreserve:
	ttm_bo_unreserve(&new_bo->bo);
fail:
	nouveau_bo_unpin(new_bo);
	return ret;
}

static void
nouveau_page_flip_unreserve(struct nouveau_bo *old_bo,
			    struct nouveau_bo *new_bo,
			    struct nouveau_fence *fence)
{
	nouveau_bo_fence(new_bo, fence);
	ttm_bo_unreserve(&new_bo->bo);

	nouveau_bo_fence(old_bo, fence);
	ttm_bo_unreserve(&old_bo->bo);

	nouveau_bo_unpin(old_bo);
}

static int
nouveau_page_flip_emit(struct nouveau_channel *chan,
		       struct nouveau_bo *old_bo,
		       struct nouveau_bo *new_bo,
		       struct nouveau_page_flip_state *s,
		       struct nouveau_fence **pfence)
{
	struct nouveau_fence_chan *fctx = chan->fence;
	struct nouveau_drm *drm = chan->drm;
	struct drm_device *dev = drm->dev;
	unsigned long flags;
	int ret;

	/* Queue it to the pending list */
	spin_lock_irqsave(&dev->event_lock, flags);
	list_add_tail(&s->head, &fctx->flip);
	spin_unlock_irqrestore(&dev->event_lock, flags);

	/* Synchronize with the old framebuffer */
	ret = nouveau_fence_sync(old_bo->bo.sync_obj, chan);
	if (ret)
		goto fail;

	/* Emit the pageflip */
	ret = RING_SPACE(chan, 3);
	if (ret)
		goto fail;

	if (nv_device(drm->device)->card_type < NV_C0) {
		BEGIN_NV04(chan, NvSubSw, NV_SW_PAGE_FLIP, 1);
		OUT_RING  (chan, 0x00000000);
		OUT_RING  (chan, 0x00000000);
	} else {
		BEGIN_NVC0(chan, 0, NV10_SUBCHAN_REF_CNT, 1);
		OUT_RING  (chan, 0);
		BEGIN_IMC0(chan, 0, NVSW_SUBCHAN_PAGE_FLIP, 0x0000);
	}
	FIRE_RING (chan);

	ret = nouveau_fence_new(chan, pfence);
	if (ret)
		goto fail;

	return 0;
fail:
	spin_lock_irqsave(&dev->event_lock, flags);
	list_del(&s->head);
	spin_unlock_irqrestore(&dev->event_lock, flags);
	return ret;
}

int
nouveau_crtc_page_flip(struct drm_crtc *crtc, struct drm_framebuffer *fb,
		       struct drm_pending_vblank_event *event)
{
	struct drm_device *dev = crtc->dev;
	struct nouveau_drm *drm = nouveau_drm(dev);
	struct nouveau_bo *old_bo = nouveau_framebuffer(crtc->fb)->nvbo;
	struct nouveau_bo *new_bo = nouveau_framebuffer(fb)->nvbo;
	struct nouveau_page_flip_state *s;
	struct nouveau_channel *chan = NULL;
	struct nouveau_fence *fence;
	int ret;

	if (!drm->channel)
		return -ENODEV;

	s = kzalloc(sizeof(*s), GFP_KERNEL);
	if (!s)
		return -ENOMEM;

	/* Don't let the buffers go away while we flip */
	ret = nouveau_page_flip_reserve(old_bo, new_bo);
	if (ret)
		goto fail_free;

	/* Initialize a page flip struct */
	*s = (struct nouveau_page_flip_state)
		{ { }, event, nouveau_crtc(crtc)->index,
		  fb->bits_per_pixel, fb->pitches[0], crtc->x, crtc->y,
		  new_bo->bo.offset };

	/* Choose the channel the flip will be handled in */
	fence = new_bo->bo.sync_obj;
	if (fence)
		chan = fence->channel;
	if (!chan)
		chan = drm->channel;
	mutex_lock(&chan->cli->mutex);

	/* Emit a page flip */
	if (nv_device(drm->device)->card_type >= NV_50) {
		if (nv_device(drm->device)->card_type >= NV_D0)
			ret = nvd0_display_flip_next(crtc, fb, chan, 0);
		else
			ret = nv50_display_flip_next(crtc, fb, chan);
		if (ret) {
			mutex_unlock(&chan->cli->mutex);
			goto fail_unreserve;
		}
	}

	ret = nouveau_page_flip_emit(chan, old_bo, new_bo, s, &fence);
	mutex_unlock(&chan->cli->mutex);
	if (ret)
		goto fail_unreserve;

	/* Update the crtc struct and cleanup */
	crtc->fb = fb;

	nouveau_page_flip_unreserve(old_bo, new_bo, fence);
	nouveau_fence_unref(&fence);
	return 0;

fail_unreserve:
	nouveau_page_flip_unreserve(old_bo, new_bo, NULL);
fail_free:
	kfree(s);
	return ret;
}

int
nouveau_finish_page_flip(struct nouveau_channel *chan,
			 struct nouveau_page_flip_state *ps)
{
	struct nouveau_fence_chan *fctx = chan->fence;
	struct nouveau_drm *drm = chan->drm;
	struct drm_device *dev = drm->dev;
	struct nouveau_page_flip_state *s;
	unsigned long flags;

	spin_lock_irqsave(&dev->event_lock, flags);

	if (list_empty(&fctx->flip)) {
		NV_ERROR(drm, "unexpected pageflip\n");
		spin_unlock_irqrestore(&dev->event_lock, flags);
		return -EINVAL;
	}

	s = list_first_entry(&fctx->flip, struct nouveau_page_flip_state, head);
	if (s->event) {
		struct drm_pending_vblank_event *e = s->event;
		struct timeval now;

		do_gettimeofday(&now);
		e->event.sequence = 0;
		e->event.tv_sec = now.tv_sec;
		e->event.tv_usec = now.tv_usec;
		list_add_tail(&e->base.link, &e->base.file_priv->event_list);
		wake_up_interruptible(&e->base.file_priv->event_wait);
	}

	list_del(&s->head);
	if (ps)
		*ps = *s;
	kfree(s);

	spin_unlock_irqrestore(&dev->event_lock, flags);
	return 0;
}

int
nouveau_flip_complete(void *data)
{
	struct nouveau_channel *chan = data;
	struct nouveau_drm *drm = chan->drm;
	struct nouveau_page_flip_state state;

	if (!nouveau_finish_page_flip(chan, &state)) {
		if (nv_device(drm->device)->card_type < NV_50) {
			nv_set_crtc_base(drm->dev, state.crtc, state.offset +
					 state.y * state.pitch +
					 state.x * state.bpp / 8);
		}
	}

	return 0;
}

int
nouveau_display_dumb_create(struct drm_file *file_priv, struct drm_device *dev,
			    struct drm_mode_create_dumb *args)
{
	struct nouveau_bo *bo;
	int ret;

	args->pitch = roundup(args->width * (args->bpp / 8), 256);
	args->size = args->pitch * args->height;
	args->size = roundup(args->size, PAGE_SIZE);

	ret = nouveau_gem_new(dev, args->size, 0, NOUVEAU_GEM_DOMAIN_VRAM, 0, 0, &bo);
	if (ret)
		return ret;

	ret = drm_gem_handle_create(file_priv, bo->gem, &args->handle);
	drm_gem_object_unreference_unlocked(bo->gem);
	return ret;
}

int
nouveau_display_dumb_destroy(struct drm_file *file_priv, struct drm_device *dev,
			     uint32_t handle)
{
	return drm_gem_handle_delete(file_priv, handle);
}

int
nouveau_display_dumb_map_offset(struct drm_file *file_priv,
				struct drm_device *dev,
				uint32_t handle, uint64_t *poffset)
{
	struct drm_gem_object *gem;

	gem = drm_gem_object_lookup(dev, file_priv, handle);
	if (gem) {
		struct nouveau_bo *bo = gem->driver_private;
		*poffset = bo->bo.addr_space_offset;
		drm_gem_object_unreference_unlocked(gem);
		return 0;
	}

	return -ENOENT;
}<|MERGE_RESOLUTION|>--- conflicted
+++ resolved
@@ -24,16 +24,9 @@
  *
  */
 
-<<<<<<< HEAD
 #include <drm/drmP.h>
 #include <drm/drm_crtc_helper.h>
-#include "nouveau_drv.h"
-#include "nouveau_fb.h"
-=======
-#include "drmP.h"
-#include "drm_crtc_helper.h"
-
->>>>>>> 268d2837
+
 #include "nouveau_fbcon.h"
 #include "nouveau_hw.h"
 #include "nouveau_crtc.h"
