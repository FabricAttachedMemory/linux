--- conflicted
+++ resolved
@@ -347,11 +347,8 @@
 	u32 val = I915_READ(reg);
 	u32 port;
 
-<<<<<<< HEAD
-=======
 	assert_hdmi_port_disabled(intel_hdmi);
 
->>>>>>> 7b0cfee1
 	/* If the registers were not initialized yet, they might be zeroes,
 	 * which means we're selecting the AVI DIP and we're setting its
 	 * frequency to once. This seems to really confuse the HW and make
@@ -413,11 +410,8 @@
 	u32 val = I915_READ(reg);
 	u32 port;
 
-<<<<<<< HEAD
-=======
 	assert_hdmi_port_disabled(intel_hdmi);
 
->>>>>>> 7b0cfee1
 	/* See the big comment in g4x_set_infoframes() */
 	val |= VIDEO_DIP_SELECT_AVI | VIDEO_DIP_FREQ_VSYNC;
 
@@ -474,11 +468,8 @@
 	u32 reg = TVIDEO_DIP_CTL(intel_crtc->pipe);
 	u32 val = I915_READ(reg);
 
-<<<<<<< HEAD
-=======
 	assert_hdmi_port_disabled(intel_hdmi);
 
->>>>>>> 7b0cfee1
 	/* See the big comment in g4x_set_infoframes() */
 	val |= VIDEO_DIP_SELECT_AVI | VIDEO_DIP_FREQ_VSYNC;
 
@@ -512,11 +503,8 @@
 	u32 reg = VLV_TVIDEO_DIP_CTL(intel_crtc->pipe);
 	u32 val = I915_READ(reg);
 
-<<<<<<< HEAD
-=======
 	assert_hdmi_port_disabled(intel_hdmi);
 
->>>>>>> 7b0cfee1
 	/* See the big comment in g4x_set_infoframes() */
 	val |= VIDEO_DIP_SELECT_AVI | VIDEO_DIP_FREQ_VSYNC;
 
@@ -549,11 +537,8 @@
 	u32 reg = HSW_TVIDEO_DIP_CTL(intel_crtc->pipe);
 	u32 val = I915_READ(reg);
 
-<<<<<<< HEAD
-=======
 	assert_hdmi_port_disabled(intel_hdmi);
 
->>>>>>> 7b0cfee1
 	if (!intel_hdmi->has_hdmi_sink) {
 		I915_WRITE(reg, 0);
 		POSTING_READ(reg);
