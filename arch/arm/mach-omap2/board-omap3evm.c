/*
 * linux/arch/arm/mach-omap2/board-omap3evm.c
 *
 * Copyright (C) 2008 Texas Instruments
 *
 * Modified from mach-omap2/board-3430sdp.c
 *
 * Initial code: Syed Mohammed Khasim
 *
 * This program is free software; you can redistribute it and/or modify
 * it under the terms of the GNU General Public License version 2 as
 * published by the Free Software Foundation.
 */

#include <linux/kernel.h>
#include <linux/init.h>
#include <linux/platform_device.h>
#include <linux/delay.h>
#include <linux/err.h>
#include <linux/clk.h>
#include <linux/gpio.h>
#include <linux/input.h>
#include <linux/input/matrix_keypad.h>
#include <linux/leds.h>
#include <linux/interrupt.h>

#include <linux/spi/spi.h>
#include <linux/spi/ads7846.h>
#include <linux/i2c/twl.h>
#include <linux/usb/otg.h>
#include <linux/smsc911x.h>

#include <linux/wl12xx.h>
#include <linux/regulator/fixed.h>
#include <linux/regulator/machine.h>
#include <linux/mmc/host.h>
#include <linux/export.h>

#include <mach/hardware.h>
#include <asm/mach-types.h>
#include <asm/mach/arch.h>
#include <asm/mach/map.h>

#include <plat/board.h>
#include <plat/usb.h>
#include "common.h"
#include <plat/mcspi.h>
#include <video/omapdss.h>
#include <video/omap-panel-dvi.h>

#include "mux.h"
#include "sdram-micron-mt46h32m32lf-6.h"
#include "hsmmc.h"
#include "common-board-devices.h"

#define OMAP3_EVM_TS_GPIO	175
#define OMAP3_EVM_EHCI_VBUS	22
#define OMAP3_EVM_EHCI_SELECT	61

#define OMAP3EVM_ETHR_START	0x2c000000
#define OMAP3EVM_ETHR_SIZE	1024
#define OMAP3EVM_ETHR_ID_REV	0x50
#define OMAP3EVM_ETHR_GPIO_IRQ	176
#define OMAP3EVM_SMSC911X_CS	5
/*
 * Eth Reset signal
 *	64 = Generation 1 (<=RevD)
 *	7 = Generation 2 (>=RevE)
 */
#define OMAP3EVM_GEN1_ETHR_GPIO_RST	64
#define OMAP3EVM_GEN2_ETHR_GPIO_RST	7

static u8 omap3_evm_version;

u8 get_omap3_evm_rev(void)
{
	return omap3_evm_version;
}
EXPORT_SYMBOL(get_omap3_evm_rev);

static void __init omap3_evm_get_revision(void)
{
	void __iomem *ioaddr;
	unsigned int smsc_id;

	/* Ethernet PHY ID is stored at ID_REV register */
	ioaddr = ioremap_nocache(OMAP3EVM_ETHR_START, SZ_1K);
	if (!ioaddr)
		return;
	smsc_id = readl(ioaddr + OMAP3EVM_ETHR_ID_REV) & 0xFFFF0000;
	iounmap(ioaddr);

	switch (smsc_id) {
	/*SMSC9115 chipset*/
	case 0x01150000:
		omap3_evm_version = OMAP3EVM_BOARD_GEN_1;
		break;
	/*SMSC 9220 chipset*/
	case 0x92200000:
	default:
		omap3_evm_version = OMAP3EVM_BOARD_GEN_2;
	}
}

#if defined(CONFIG_SMSC911X) || defined(CONFIG_SMSC911X_MODULE)
#include <plat/gpmc-smsc911x.h>

static struct omap_smsc911x_platform_data smsc911x_cfg = {
	.cs             = OMAP3EVM_SMSC911X_CS,
	.gpio_irq       = OMAP3EVM_ETHR_GPIO_IRQ,
	.gpio_reset     = -EINVAL,
	.flags		= SMSC911X_USE_32BIT | SMSC911X_SAVE_MAC_ADDRESS,
};

static inline void __init omap3evm_init_smsc911x(void)
{
	/* Configure ethernet controller reset gpio */
	if (cpu_is_omap3430()) {
		if (get_omap3_evm_rev() == OMAP3EVM_BOARD_GEN_1)
			smsc911x_cfg.gpio_reset = OMAP3EVM_GEN1_ETHR_GPIO_RST;
		else
			smsc911x_cfg.gpio_reset = OMAP3EVM_GEN2_ETHR_GPIO_RST;
	}

	gpmc_smsc911x_init(&smsc911x_cfg);
}

#else
static inline void __init omap3evm_init_smsc911x(void) { return; }
#endif

/*
 * OMAP3EVM LCD Panel control signals
 */
#define OMAP3EVM_LCD_PANEL_LR		2
#define OMAP3EVM_LCD_PANEL_UD		3
#define OMAP3EVM_LCD_PANEL_INI		152
#define OMAP3EVM_LCD_PANEL_ENVDD	153
#define OMAP3EVM_LCD_PANEL_QVGA		154
#define OMAP3EVM_LCD_PANEL_RESB		155
#define OMAP3EVM_LCD_PANEL_BKLIGHT_GPIO	210
#define OMAP3EVM_DVI_PANEL_EN_GPIO	199

static struct gpio omap3_evm_dss_gpios[] __initdata = {
	{ OMAP3EVM_LCD_PANEL_RESB,  GPIOF_OUT_INIT_HIGH, "lcd_panel_resb"  },
	{ OMAP3EVM_LCD_PANEL_INI,   GPIOF_OUT_INIT_HIGH, "lcd_panel_ini"   },
	{ OMAP3EVM_LCD_PANEL_QVGA,  GPIOF_OUT_INIT_LOW,  "lcd_panel_qvga"  },
	{ OMAP3EVM_LCD_PANEL_LR,    GPIOF_OUT_INIT_HIGH, "lcd_panel_lr"    },
	{ OMAP3EVM_LCD_PANEL_UD,    GPIOF_OUT_INIT_HIGH, "lcd_panel_ud"    },
	{ OMAP3EVM_LCD_PANEL_ENVDD, GPIOF_OUT_INIT_LOW,  "lcd_panel_envdd" },
};

static int lcd_enabled;
static int dvi_enabled;

static void __init omap3_evm_display_init(void)
{
	int r;

	r = gpio_request_array(omap3_evm_dss_gpios,
			       ARRAY_SIZE(omap3_evm_dss_gpios));
	if (r)
		printk(KERN_ERR "failed to get lcd_panel_* gpios\n");
}

static int omap3_evm_enable_lcd(struct omap_dss_device *dssdev)
{
	if (dvi_enabled) {
		printk(KERN_ERR "cannot enable LCD, DVI is enabled\n");
		return -EINVAL;
	}
	gpio_set_value(OMAP3EVM_LCD_PANEL_ENVDD, 0);

	if (get_omap3_evm_rev() >= OMAP3EVM_BOARD_GEN_2)
		gpio_set_value_cansleep(OMAP3EVM_LCD_PANEL_BKLIGHT_GPIO, 0);
	else
		gpio_set_value_cansleep(OMAP3EVM_LCD_PANEL_BKLIGHT_GPIO, 1);

	lcd_enabled = 1;
	return 0;
}

static void omap3_evm_disable_lcd(struct omap_dss_device *dssdev)
{
	gpio_set_value(OMAP3EVM_LCD_PANEL_ENVDD, 1);

	if (get_omap3_evm_rev() >= OMAP3EVM_BOARD_GEN_2)
		gpio_set_value_cansleep(OMAP3EVM_LCD_PANEL_BKLIGHT_GPIO, 1);
	else
		gpio_set_value_cansleep(OMAP3EVM_LCD_PANEL_BKLIGHT_GPIO, 0);

	lcd_enabled = 0;
}

static struct omap_dss_device omap3_evm_lcd_device = {
	.name			= "lcd",
	.driver_name		= "sharp_ls_panel",
	.type			= OMAP_DISPLAY_TYPE_DPI,
	.phy.dpi.data_lines	= 18,
	.platform_enable	= omap3_evm_enable_lcd,
	.platform_disable	= omap3_evm_disable_lcd,
};

static int omap3_evm_enable_tv(struct omap_dss_device *dssdev)
{
	return 0;
}

static void omap3_evm_disable_tv(struct omap_dss_device *dssdev)
{
}

static struct omap_dss_device omap3_evm_tv_device = {
	.name			= "tv",
	.driver_name		= "venc",
	.type			= OMAP_DISPLAY_TYPE_VENC,
	.phy.venc.type		= OMAP_DSS_VENC_TYPE_SVIDEO,
	.platform_enable	= omap3_evm_enable_tv,
	.platform_disable	= omap3_evm_disable_tv,
};

static int omap3_evm_enable_dvi(struct omap_dss_device *dssdev)
{
	if (lcd_enabled) {
		printk(KERN_ERR "cannot enable DVI, LCD is enabled\n");
		return -EINVAL;
	}

	gpio_set_value_cansleep(OMAP3EVM_DVI_PANEL_EN_GPIO, 1);

	dvi_enabled = 1;
	return 0;
}

static void omap3_evm_disable_dvi(struct omap_dss_device *dssdev)
{
	gpio_set_value_cansleep(OMAP3EVM_DVI_PANEL_EN_GPIO, 0);

	dvi_enabled = 0;
}

static struct panel_dvi_platform_data dvi_panel = {
	.platform_enable	= omap3_evm_enable_dvi,
	.platform_disable	= omap3_evm_disable_dvi,
};

static struct omap_dss_device omap3_evm_dvi_device = {
	.name			= "dvi",
	.type			= OMAP_DISPLAY_TYPE_DPI,
	.driver_name		= "dvi",
	.data			= &dvi_panel,
	.phy.dpi.data_lines	= 24,
};

static struct omap_dss_device *omap3_evm_dss_devices[] = {
	&omap3_evm_lcd_device,
	&omap3_evm_tv_device,
	&omap3_evm_dvi_device,
};

static struct omap_dss_board_info omap3_evm_dss_data = {
	.num_devices	= ARRAY_SIZE(omap3_evm_dss_devices),
	.devices	= omap3_evm_dss_devices,
	.default_device	= &omap3_evm_lcd_device,
};

static struct regulator_consumer_supply omap3evm_vmmc1_supply[] = {
	REGULATOR_SUPPLY("vmmc", "omap_hsmmc.0"),
};

static struct regulator_consumer_supply omap3evm_vsim_supply[] = {
	REGULATOR_SUPPLY("vmmc_aux", "omap_hsmmc.0"),
};

/* VMMC1 for MMC1 pins CMD, CLK, DAT0..DAT3 (20 mA, plus card == max 220 mA) */
static struct regulator_init_data omap3evm_vmmc1 = {
	.constraints = {
		.min_uV			= 1850000,
		.max_uV			= 3150000,
		.valid_modes_mask	= REGULATOR_MODE_NORMAL
					| REGULATOR_MODE_STANDBY,
		.valid_ops_mask		= REGULATOR_CHANGE_VOLTAGE
					| REGULATOR_CHANGE_MODE
					| REGULATOR_CHANGE_STATUS,
	},
	.num_consumer_supplies	= ARRAY_SIZE(omap3evm_vmmc1_supply),
	.consumer_supplies	= omap3evm_vmmc1_supply,
};

/* VSIM for MMC1 pins DAT4..DAT7 (2 mA, plus card == max 50 mA) */
static struct regulator_init_data omap3evm_vsim = {
	.constraints = {
		.min_uV			= 1800000,
		.max_uV			= 3000000,
		.valid_modes_mask	= REGULATOR_MODE_NORMAL
					| REGULATOR_MODE_STANDBY,
		.valid_ops_mask		= REGULATOR_CHANGE_VOLTAGE
					| REGULATOR_CHANGE_MODE
					| REGULATOR_CHANGE_STATUS,
	},
	.num_consumer_supplies	= ARRAY_SIZE(omap3evm_vsim_supply),
	.consumer_supplies	= omap3evm_vsim_supply,
};

static struct omap2_hsmmc_info mmc[] = {
	{
		.mmc		= 1,
		.caps		= MMC_CAP_4_BIT_DATA,
		.gpio_cd	= -EINVAL,
		.gpio_wp	= 63,
		.deferred	= true,
	},
#ifdef CONFIG_WL12XX_PLATFORM_DATA
	{
		.name		= "wl1271",
		.mmc		= 2,
		.caps		= MMC_CAP_4_BIT_DATA | MMC_CAP_POWER_OFF_CARD,
		.gpio_wp	= -EINVAL,
		.gpio_cd	= -EINVAL,
		.nonremovable	= true,
	},
#endif
	{}	/* Terminator */
};

static struct gpio_led gpio_leds[] = {
	{
		.name			= "omap3evm::ledb",
		/* normally not visible (board underside) */
		.default_trigger	= "default-on",
		.gpio			= -EINVAL,	/* gets replaced */
		.active_low		= true,
	},
};

static struct gpio_led_platform_data gpio_led_info = {
	.leds		= gpio_leds,
	.num_leds	= ARRAY_SIZE(gpio_leds),
};

static struct platform_device leds_gpio = {
	.name	= "leds-gpio",
	.id	= -1,
	.dev	= {
		.platform_data	= &gpio_led_info,
	},
};


static int omap3evm_twl_gpio_setup(struct device *dev,
		unsigned gpio, unsigned ngpio)
{
	int r, lcd_bl_en;

	/* gpio + 0 is "mmc0_cd" (input/IRQ) */
	mmc[0].gpio_cd = gpio + 0;
	omap_hsmmc_late_init(mmc);

	/*
	 * Most GPIOs are for USB OTG.  Some are mostly sent to
	 * the P2 connector; notably LEDA for the LCD backlight.
	 */

	/* TWL4030_GPIO_MAX + 0 == ledA, LCD Backlight control */
	lcd_bl_en = get_omap3_evm_rev() >= OMAP3EVM_BOARD_GEN_2 ?
		GPIOF_OUT_INIT_HIGH : GPIOF_OUT_INIT_LOW;
	r = gpio_request_one(gpio + TWL4030_GPIO_MAX, lcd_bl_en, "EN_LCD_BKL");
	if (r)
		printk(KERN_ERR "failed to get/set lcd_bkl gpio\n");

	/* gpio + 7 == DVI Enable */
	gpio_request_one(gpio + 7, GPIOF_OUT_INIT_LOW, "EN_DVI");

	/* TWL4030_GPIO_MAX + 1 == ledB (out, active low LED) */
	gpio_leds[0].gpio = gpio + TWL4030_GPIO_MAX + 1;

	platform_device_register(&leds_gpio);

	return 0;
}

static struct twl4030_gpio_platform_data omap3evm_gpio_data = {
	.gpio_base	= OMAP_MAX_GPIO_LINES,
	.irq_base	= TWL4030_GPIO_IRQ_BASE,
	.irq_end	= TWL4030_GPIO_IRQ_END,
	.use_leds	= true,
	.setup		= omap3evm_twl_gpio_setup,
};

static uint32_t board_keymap[] = {
	KEY(0, 0, KEY_LEFT),
	KEY(0, 1, KEY_DOWN),
	KEY(0, 2, KEY_ENTER),
	KEY(0, 3, KEY_M),

	KEY(1, 0, KEY_RIGHT),
	KEY(1, 1, KEY_UP),
	KEY(1, 2, KEY_I),
	KEY(1, 3, KEY_N),

	KEY(2, 0, KEY_A),
	KEY(2, 1, KEY_E),
	KEY(2, 2, KEY_J),
	KEY(2, 3, KEY_O),

	KEY(3, 0, KEY_B),
	KEY(3, 1, KEY_F),
	KEY(3, 2, KEY_K),
	KEY(3, 3, KEY_P)
};

static struct matrix_keymap_data board_map_data = {
	.keymap			= board_keymap,
	.keymap_size		= ARRAY_SIZE(board_keymap),
};

static struct twl4030_keypad_data omap3evm_kp_data = {
	.keymap_data	= &board_map_data,
	.rows		= 4,
	.cols		= 4,
	.rep		= 1,
};

/* ads7846 on SPI */
static struct regulator_consumer_supply omap3evm_vio_supply[] = {
	REGULATOR_SUPPLY("vcc", "spi1.0"),
};

/* VIO for ads7846 */
static struct regulator_init_data omap3evm_vio = {
	.constraints = {
		.min_uV			= 1800000,
		.max_uV			= 1800000,
		.apply_uV		= true,
		.valid_modes_mask	= REGULATOR_MODE_NORMAL
					| REGULATOR_MODE_STANDBY,
		.valid_ops_mask		= REGULATOR_CHANGE_MODE
					| REGULATOR_CHANGE_STATUS,
	},
	.num_consumer_supplies	= ARRAY_SIZE(omap3evm_vio_supply),
	.consumer_supplies	= omap3evm_vio_supply,
};

#ifdef CONFIG_WL12XX_PLATFORM_DATA

#define OMAP3EVM_WLAN_PMENA_GPIO	(150)
#define OMAP3EVM_WLAN_IRQ_GPIO		(149)

static struct regulator_consumer_supply omap3evm_vmmc2_supply[] = {
	REGULATOR_SUPPLY("vmmc", "omap_hsmmc.1"),
};

/* VMMC2 for driving the WL12xx module */
static struct regulator_init_data omap3evm_vmmc2 = {
	.constraints = {
		.valid_ops_mask	= REGULATOR_CHANGE_STATUS,
	},
	.num_consumer_supplies	= ARRAY_SIZE(omap3evm_vmmc2_supply),
	.consumer_supplies	= omap3evm_vmmc2_supply,
};

static struct fixed_voltage_config omap3evm_vwlan = {
	.supply_name		= "vwl1271",
	.microvolts		= 1800000, /* 1.80V */
	.gpio			= OMAP3EVM_WLAN_PMENA_GPIO,
	.startup_delay		= 70000, /* 70ms */
	.enable_high		= 1,
	.enabled_at_boot	= 0,
	.init_data		= &omap3evm_vmmc2,
};

static struct platform_device omap3evm_wlan_regulator = {
	.name		= "reg-fixed-voltage",
	.id		= 1,
	.dev = {
		.platform_data	= &omap3evm_vwlan,
	},
};

struct wl12xx_platform_data omap3evm_wlan_data __initdata = {
	.board_ref_clock = WL12XX_REFCLOCK_38, /* 38.4 MHz */
};
#endif

static struct twl4030_platform_data omap3evm_twldata = {
	/* platform_data for children goes here */
	.keypad		= &omap3evm_kp_data,
	.gpio		= &omap3evm_gpio_data,
	.vio		= &omap3evm_vio,
	.vmmc1		= &omap3evm_vmmc1,
	.vsim		= &omap3evm_vsim,
};

static int __init omap3_evm_i2c_init(void)
{
	omap3_pmic_get_config(&omap3evm_twldata,
			TWL_COMMON_PDATA_USB | TWL_COMMON_PDATA_MADC |
			TWL_COMMON_PDATA_AUDIO,
			TWL_COMMON_REGULATOR_VDAC | TWL_COMMON_REGULATOR_VPLL2);

	omap3evm_twldata.vdac->constraints.apply_uV = true;
	omap3evm_twldata.vpll2->constraints.apply_uV = true;

	omap3_pmic_init("twl4030", &omap3evm_twldata);
	omap_register_i2c_bus(2, 400, NULL, 0);
	omap_register_i2c_bus(3, 400, NULL, 0);
	return 0;
}

static struct omap_board_config_kernel omap3_evm_config[] __initdata = {
};

static struct usbhs_omap_board_data usbhs_bdata __initdata = {

	.port_mode[0] = OMAP_USBHS_PORT_MODE_UNUSED,
	.port_mode[1] = OMAP_EHCI_PORT_MODE_PHY,
	.port_mode[2] = OMAP_USBHS_PORT_MODE_UNUSED,

	.phy_reset  = true,
	/* PHY reset GPIO will be runtime programmed based on EVM version */
	.reset_gpio_port[0]  = -EINVAL,
	.reset_gpio_port[1]  = -EINVAL,
	.reset_gpio_port[2]  = -EINVAL
};

#ifdef CONFIG_OMAP_MUX
static struct omap_board_mux omap35x_board_mux[] __initdata = {
	OMAP3_MUX(SYS_NIRQ, OMAP_MUX_MODE0 | OMAP_PIN_INPUT_PULLUP |
				OMAP_PIN_OFF_INPUT_PULLUP | OMAP_PIN_OFF_OUTPUT_LOW |
				OMAP_PIN_OFF_WAKEUPENABLE),
	OMAP3_MUX(MCSPI1_CS1, OMAP_MUX_MODE4 | OMAP_PIN_INPUT_PULLUP |
				OMAP_PIN_OFF_INPUT_PULLUP | OMAP_PIN_OFF_OUTPUT_LOW |
				OMAP_PIN_OFF_WAKEUPENABLE),
	OMAP3_MUX(SYS_BOOT5, OMAP_MUX_MODE4 | OMAP_PIN_INPUT_PULLUP |
				OMAP_PIN_OFF_NONE),
	OMAP3_MUX(GPMC_WAIT2, OMAP_MUX_MODE4 | OMAP_PIN_INPUT_PULLUP |
				OMAP_PIN_OFF_NONE),
#ifdef CONFIG_WL12XX_PLATFORM_DATA
	/* WLAN IRQ - GPIO 149 */
	OMAP3_MUX(UART1_RTS, OMAP_MUX_MODE4 | OMAP_PIN_INPUT),

	/* WLAN POWER ENABLE - GPIO 150 */
	OMAP3_MUX(UART1_CTS, OMAP_MUX_MODE4 | OMAP_PIN_OUTPUT),

	/* MMC2 SDIO pin muxes for WL12xx */
	OMAP3_MUX(SDMMC2_CLK, OMAP_MUX_MODE0 | OMAP_PIN_INPUT_PULLUP),
	OMAP3_MUX(SDMMC2_CMD, OMAP_MUX_MODE0 | OMAP_PIN_INPUT_PULLUP),
	OMAP3_MUX(SDMMC2_DAT0, OMAP_MUX_MODE0 | OMAP_PIN_INPUT_PULLUP),
	OMAP3_MUX(SDMMC2_DAT1, OMAP_MUX_MODE0 | OMAP_PIN_INPUT_PULLUP),
	OMAP3_MUX(SDMMC2_DAT2, OMAP_MUX_MODE0 | OMAP_PIN_INPUT_PULLUP),
	OMAP3_MUX(SDMMC2_DAT3, OMAP_MUX_MODE0 | OMAP_PIN_INPUT_PULLUP),
#endif
	{ .reg_offset = OMAP_MUX_TERMINATOR },
};

static struct omap_board_mux omap36x_board_mux[] __initdata = {
	OMAP3_MUX(SYS_NIRQ, OMAP_MUX_MODE0 | OMAP_PIN_INPUT_PULLUP |
				OMAP_PIN_OFF_INPUT_PULLUP | OMAP_PIN_OFF_OUTPUT_LOW |
				OMAP_PIN_OFF_WAKEUPENABLE),
	OMAP3_MUX(MCSPI1_CS1, OMAP_MUX_MODE4 | OMAP_PIN_INPUT_PULLUP |
				OMAP_PIN_OFF_INPUT_PULLUP | OMAP_PIN_OFF_OUTPUT_LOW |
				OMAP_PIN_OFF_WAKEUPENABLE),
	/* AM/DM37x EVM: DSS data bus muxed with sys_boot */
	OMAP3_MUX(DSS_DATA18, OMAP_MUX_MODE3 | OMAP_PIN_OFF_NONE),
	OMAP3_MUX(DSS_DATA19, OMAP_MUX_MODE3 | OMAP_PIN_OFF_NONE),
	OMAP3_MUX(DSS_DATA22, OMAP_MUX_MODE3 | OMAP_PIN_OFF_NONE),
	OMAP3_MUX(DSS_DATA21, OMAP_MUX_MODE3 | OMAP_PIN_OFF_NONE),
	OMAP3_MUX(DSS_DATA22, OMAP_MUX_MODE3 | OMAP_PIN_OFF_NONE),
	OMAP3_MUX(DSS_DATA23, OMAP_MUX_MODE3 | OMAP_PIN_OFF_NONE),
	OMAP3_MUX(SYS_BOOT0, OMAP_MUX_MODE3 | OMAP_PIN_OFF_NONE),
	OMAP3_MUX(SYS_BOOT1, OMAP_MUX_MODE3 | OMAP_PIN_OFF_NONE),
	OMAP3_MUX(SYS_BOOT3, OMAP_MUX_MODE3 | OMAP_PIN_OFF_NONE),
	OMAP3_MUX(SYS_BOOT4, OMAP_MUX_MODE3 | OMAP_PIN_OFF_NONE),
	OMAP3_MUX(SYS_BOOT5, OMAP_MUX_MODE3 | OMAP_PIN_OFF_NONE),
	OMAP3_MUX(SYS_BOOT6, OMAP_MUX_MODE3 | OMAP_PIN_OFF_NONE),
#ifdef CONFIG_WL12XX_PLATFORM_DATA
	/* WLAN IRQ - GPIO 149 */
	OMAP3_MUX(UART1_RTS, OMAP_MUX_MODE4 | OMAP_PIN_INPUT),

	/* WLAN POWER ENABLE - GPIO 150 */
	OMAP3_MUX(UART1_CTS, OMAP_MUX_MODE4 | OMAP_PIN_OUTPUT),

	/* MMC2 SDIO pin muxes for WL12xx */
	OMAP3_MUX(SDMMC2_CLK, OMAP_MUX_MODE0 | OMAP_PIN_INPUT_PULLUP),
	OMAP3_MUX(SDMMC2_CMD, OMAP_MUX_MODE0 | OMAP_PIN_INPUT_PULLUP),
	OMAP3_MUX(SDMMC2_DAT0, OMAP_MUX_MODE0 | OMAP_PIN_INPUT_PULLUP),
	OMAP3_MUX(SDMMC2_DAT1, OMAP_MUX_MODE0 | OMAP_PIN_INPUT_PULLUP),
	OMAP3_MUX(SDMMC2_DAT2, OMAP_MUX_MODE0 | OMAP_PIN_INPUT_PULLUP),
	OMAP3_MUX(SDMMC2_DAT3, OMAP_MUX_MODE0 | OMAP_PIN_INPUT_PULLUP),
#endif

	{ .reg_offset = OMAP_MUX_TERMINATOR },
};
#else
#define omap35x_board_mux	NULL
#define omap36x_board_mux	NULL
#endif

static struct omap_musb_board_data musb_board_data = {
	.interface_type		= MUSB_INTERFACE_ULPI,
	.mode			= MUSB_OTG,
	.power			= 100,
};

static struct gpio omap3_evm_ehci_gpios[] __initdata = {
	{ OMAP3_EVM_EHCI_VBUS,	 GPIOF_OUT_INIT_HIGH,  "enable EHCI VBUS" },
	{ OMAP3_EVM_EHCI_SELECT, GPIOF_OUT_INIT_LOW,   "select EHCI port" },
};

static void __init omap3_evm_wl12xx_init(void)
{
#ifdef CONFIG_WL12XX_PLATFORM_DATA
	int ret;

	/* WL12xx WLAN Init */
<<<<<<< HEAD
=======
	omap3evm_wlan_data.irq = gpio_to_irq(OMAP3EVM_WLAN_IRQ_GPIO);
>>>>>>> e9676695
	ret = wl12xx_set_platform_data(&omap3evm_wlan_data);
	if (ret)
		pr_err("error setting wl12xx data: %d\n", ret);
	ret = platform_device_register(&omap3evm_wlan_regulator);
	if (ret)
		pr_err("error registering wl12xx device: %d\n", ret);
#endif
}

<<<<<<< HEAD
=======
static struct regulator_consumer_supply dummy_supplies[] = {
	REGULATOR_SUPPLY("vddvario", "smsc911x.0"),
	REGULATOR_SUPPLY("vdd33a", "smsc911x.0"),
};

>>>>>>> e9676695
static void __init omap3_evm_init(void)
{
	omap3_evm_get_revision();
	regulator_register_fixed(0, dummy_supplies, ARRAY_SIZE(dummy_supplies));

	if (cpu_is_omap3630())
		omap3_mux_init(omap36x_board_mux, OMAP_PACKAGE_CBB);
	else
		omap3_mux_init(omap35x_board_mux, OMAP_PACKAGE_CBB);

	omap_board_config = omap3_evm_config;
	omap_board_config_size = ARRAY_SIZE(omap3_evm_config);

	omap_mux_init_gpio(63, OMAP_PIN_INPUT);
	omap_hsmmc_init(mmc);

	omap3_evm_i2c_init();

	omap_display_init(&omap3_evm_dss_data);

	omap_serial_init();
	omap_sdrc_init(mt46h32m32lf6_sdrc_params, NULL);

	/* OMAP3EVM uses ISP1504 phy and so register nop transceiver */
	usb_nop_xceiv_register();

	if (get_omap3_evm_rev() >= OMAP3EVM_BOARD_GEN_2) {
		/* enable EHCI VBUS using GPIO22 */
		omap_mux_init_gpio(OMAP3_EVM_EHCI_VBUS, OMAP_PIN_INPUT_PULLUP);
		/* Select EHCI port on main board */
		omap_mux_init_gpio(OMAP3_EVM_EHCI_SELECT,
				   OMAP_PIN_INPUT_PULLUP);
		gpio_request_array(omap3_evm_ehci_gpios,
				   ARRAY_SIZE(omap3_evm_ehci_gpios));

		/* setup EHCI phy reset config */
		omap_mux_init_gpio(21, OMAP_PIN_INPUT_PULLUP);
		usbhs_bdata.reset_gpio_port[1] = 21;

		/* EVM REV >= E can supply 500mA with EXTVBUS programming */
		musb_board_data.power = 500;
		musb_board_data.extvbus = 1;
	} else {
		/* setup EHCI phy reset on MDC */
		omap_mux_init_gpio(135, OMAP_PIN_OUTPUT);
		usbhs_bdata.reset_gpio_port[1] = 135;
	}
	usb_musb_init(&musb_board_data);
	usbhs_init(&usbhs_bdata);
	omap_ads7846_init(1, OMAP3_EVM_TS_GPIO, 310, NULL);
	omap3evm_init_smsc911x();
	omap3_evm_display_init();
	omap3_evm_wl12xx_init();
}

MACHINE_START(OMAP3EVM, "OMAP3 EVM")
	/* Maintainer: Syed Mohammed Khasim - Texas Instruments */
	.atag_offset	= 0x100,
	.reserve	= omap_reserve,
	.map_io		= omap3_map_io,
	.init_early	= omap35xx_init_early,
	.init_irq	= omap3_init_irq,
	.handle_irq	= omap3_intc_handle_irq,
	.init_machine	= omap3_evm_init,
	.timer		= &omap3_timer,
	.restart	= omap_prcm_restart,
MACHINE_END<|MERGE_RESOLUTION|>--- conflicted
+++ resolved
@@ -613,10 +613,7 @@
 	int ret;
 
 	/* WL12xx WLAN Init */
-<<<<<<< HEAD
-=======
 	omap3evm_wlan_data.irq = gpio_to_irq(OMAP3EVM_WLAN_IRQ_GPIO);
->>>>>>> e9676695
 	ret = wl12xx_set_platform_data(&omap3evm_wlan_data);
 	if (ret)
 		pr_err("error setting wl12xx data: %d\n", ret);
@@ -626,14 +623,11 @@
 #endif
 }
 
-<<<<<<< HEAD
-=======
 static struct regulator_consumer_supply dummy_supplies[] = {
 	REGULATOR_SUPPLY("vddvario", "smsc911x.0"),
 	REGULATOR_SUPPLY("vdd33a", "smsc911x.0"),
 };
 
->>>>>>> e9676695
 static void __init omap3_evm_init(void)
 {
 	omap3_evm_get_revision();
