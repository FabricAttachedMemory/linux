/*
 * BSS client mode implementation
 * Copyright 2003-2008, Jouni Malinen <j@w1.fi>
 * Copyright 2004, Instant802 Networks, Inc.
 * Copyright 2005, Devicescape Software, Inc.
 * Copyright 2006-2007	Jiri Benc <jbenc@suse.cz>
 * Copyright 2007, Michael Wu <flamingice@sourmilk.net>
 *
 * This program is free software; you can redistribute it and/or modify
 * it under the terms of the GNU General Public License version 2 as
 * published by the Free Software Foundation.
 */

#include <linux/delay.h>
#include <linux/if_ether.h>
#include <linux/skbuff.h>
#include <linux/if_arp.h>
#include <linux/etherdevice.h>
#include <linux/moduleparam.h>
#include <linux/rtnetlink.h>
#include <linux/pm_qos.h>
#include <linux/crc32.h>
#include <linux/slab.h>
#include <linux/export.h>
#include <net/mac80211.h>
#include <asm/unaligned.h>

#include "ieee80211_i.h"
#include "driver-ops.h"
#include "rate.h"
#include "led.h"

#define IEEE80211_AUTH_TIMEOUT (HZ / 5)
#define IEEE80211_AUTH_MAX_TRIES 3
#define IEEE80211_AUTH_WAIT_ASSOC (HZ * 5)
#define IEEE80211_ASSOC_TIMEOUT (HZ / 5)
#define IEEE80211_ASSOC_MAX_TRIES 3

static int max_nullfunc_tries = 2;
module_param(max_nullfunc_tries, int, 0644);
MODULE_PARM_DESC(max_nullfunc_tries,
		 "Maximum nullfunc tx tries before disconnecting (reason 4).");

static int max_probe_tries = 5;
module_param(max_probe_tries, int, 0644);
MODULE_PARM_DESC(max_probe_tries,
		 "Maximum probe tries before disconnecting (reason 4).");

/*
 * Beacon loss timeout is calculated as N frames times the
 * advertised beacon interval.  This may need to be somewhat
 * higher than what hardware might detect to account for
 * delays in the host processing frames. But since we also
 * probe on beacon miss before declaring the connection lost
 * default to what we want.
 */
#define IEEE80211_BEACON_LOSS_COUNT	7

/*
 * Time the connection can be idle before we probe
 * it to see if we can still talk to the AP.
 */
#define IEEE80211_CONNECTION_IDLE_TIME	(30 * HZ)
/*
 * Time we wait for a probe response after sending
 * a probe request because of beacon loss or for
 * checking the connection still works.
 */
static int probe_wait_ms = 500;
module_param(probe_wait_ms, int, 0644);
MODULE_PARM_DESC(probe_wait_ms,
		 "Maximum time(ms) to wait for probe response"
		 " before disconnecting (reason 4).");

/*
 * Weight given to the latest Beacon frame when calculating average signal
 * strength for Beacon frames received in the current BSS. This must be
 * between 1 and 15.
 */
#define IEEE80211_SIGNAL_AVE_WEIGHT	3

/*
 * How many Beacon frames need to have been used in average signal strength
 * before starting to indicate signal change events.
 */
#define IEEE80211_SIGNAL_AVE_MIN_COUNT	4

#define TMR_RUNNING_TIMER	0
#define TMR_RUNNING_CHANSW	1

#define DEAUTH_DISASSOC_LEN	(24 /* hdr */ + 2 /* reason */)

/*
 * All cfg80211 functions have to be called outside a locked
 * section so that they can acquire a lock themselves... This
 * is much simpler than queuing up things in cfg80211, but we
 * do need some indirection for that here.
 */
enum rx_mgmt_action {
	/* no action required */
	RX_MGMT_NONE,

	/* caller must call cfg80211_send_deauth() */
	RX_MGMT_CFG80211_DEAUTH,

	/* caller must call cfg80211_send_disassoc() */
	RX_MGMT_CFG80211_DISASSOC,

	/* caller must call cfg80211_send_rx_auth() */
	RX_MGMT_CFG80211_RX_AUTH,

	/* caller must call cfg80211_send_rx_assoc() */
	RX_MGMT_CFG80211_RX_ASSOC,

	/* caller must call cfg80211_send_assoc_timeout() */
	RX_MGMT_CFG80211_ASSOC_TIMEOUT,
};

/* utils */
static inline void ASSERT_MGD_MTX(struct ieee80211_if_managed *ifmgd)
{
	lockdep_assert_held(&ifmgd->mtx);
}

/*
 * We can have multiple work items (and connection probing)
 * scheduling this timer, but we need to take care to only
 * reschedule it when it should fire _earlier_ than it was
 * asked for before, or if it's not pending right now. This
 * function ensures that. Note that it then is required to
 * run this function for all timeouts after the first one
 * has happened -- the work that runs from this timer will
 * do that.
 */
static void run_again(struct ieee80211_if_managed *ifmgd, unsigned long timeout)
{
	ASSERT_MGD_MTX(ifmgd);

	if (!timer_pending(&ifmgd->timer) ||
	    time_before(timeout, ifmgd->timer.expires))
		mod_timer(&ifmgd->timer, timeout);
}

void ieee80211_sta_reset_beacon_monitor(struct ieee80211_sub_if_data *sdata)
{
	if (sdata->vif.driver_flags & IEEE80211_VIF_BEACON_FILTER)
		return;

	mod_timer(&sdata->u.mgd.bcn_mon_timer,
		  round_jiffies_up(jiffies + sdata->u.mgd.beacon_timeout));
}

void ieee80211_sta_reset_conn_monitor(struct ieee80211_sub_if_data *sdata)
{
	struct ieee80211_if_managed *ifmgd = &sdata->u.mgd;

	if (unlikely(!sdata->u.mgd.associated))
		return;

	if (sdata->local->hw.flags & IEEE80211_HW_CONNECTION_MONITOR)
		return;

	mod_timer(&sdata->u.mgd.conn_mon_timer,
		  round_jiffies_up(jiffies + IEEE80211_CONNECTION_IDLE_TIME));

	ifmgd->probe_send_count = 0;
}

static int ecw2cw(int ecw)
{
	return (1 << ecw) - 1;
}

static u32 ieee80211_config_ht_tx(struct ieee80211_sub_if_data *sdata,
				  struct ieee80211_ht_operation *ht_oper,
				  const u8 *bssid, bool reconfig)
{
	struct ieee80211_local *local = sdata->local;
	struct ieee80211_supported_band *sband;
	struct sta_info *sta;
	u32 changed = 0;
	u16 ht_opmode;
	bool disable_40 = false;

	sband = local->hw.wiphy->bands[local->hw.conf.channel->band];

	switch (sdata->vif.bss_conf.channel_type) {
	case NL80211_CHAN_HT40PLUS:
		if (local->hw.conf.channel->flags & IEEE80211_CHAN_NO_HT40PLUS)
			disable_40 = true;
		break;
	case NL80211_CHAN_HT40MINUS:
		if (local->hw.conf.channel->flags & IEEE80211_CHAN_NO_HT40MINUS)
			disable_40 = true;
		break;
	default:
		break;
	}

	/* This can change during the lifetime of the BSS */
	if (!(ht_oper->ht_param & IEEE80211_HT_PARAM_CHAN_WIDTH_ANY))
		disable_40 = true;

	mutex_lock(&local->sta_mtx);
	sta = sta_info_get(sdata, bssid);

	WARN_ON_ONCE(!sta);

	if (sta && !sta->supports_40mhz)
		disable_40 = true;

	if (sta && (!reconfig ||
		    (disable_40 != !(sta->sta.ht_cap.cap &
					IEEE80211_HT_CAP_SUP_WIDTH_20_40)))) {

		if (disable_40)
			sta->sta.ht_cap.cap &= ~IEEE80211_HT_CAP_SUP_WIDTH_20_40;
		else
			sta->sta.ht_cap.cap |= IEEE80211_HT_CAP_SUP_WIDTH_20_40;

		rate_control_rate_update(local, sband, sta,
					 IEEE80211_RC_BW_CHANGED);
	}
	mutex_unlock(&local->sta_mtx);

	ht_opmode = le16_to_cpu(ht_oper->operation_mode);

	/* if bss configuration changed store the new one */
	if (!reconfig || (sdata->vif.bss_conf.ht_operation_mode != ht_opmode)) {
		changed |= BSS_CHANGED_HT;
		sdata->vif.bss_conf.ht_operation_mode = ht_opmode;
	}

	return changed;
}

/* frame sending functions */

static int ieee80211_compatible_rates(const u8 *supp_rates, int supp_rates_len,
				      struct ieee80211_supported_band *sband,
				      u32 *rates)
{
	int i, j, count;
	*rates = 0;
	count = 0;
	for (i = 0; i < supp_rates_len; i++) {
		int rate = (supp_rates[i] & 0x7F) * 5;

		for (j = 0; j < sband->n_bitrates; j++)
			if (sband->bitrates[j].bitrate == rate) {
				*rates |= BIT(j);
				count++;
				break;
			}
	}

	return count;
}

static void ieee80211_add_ht_ie(struct ieee80211_sub_if_data *sdata,
				struct sk_buff *skb, u8 ap_ht_param,
				struct ieee80211_supported_band *sband,
				struct ieee80211_channel *channel,
				enum ieee80211_smps_mode smps)
{
	u8 *pos;
	u32 flags = channel->flags;
	u16 cap;
	struct ieee80211_sta_ht_cap ht_cap;

	BUILD_BUG_ON(sizeof(ht_cap) != sizeof(sband->ht_cap));

	memcpy(&ht_cap, &sband->ht_cap, sizeof(ht_cap));
	ieee80211_apply_htcap_overrides(sdata, &ht_cap);

	/* determine capability flags */
	cap = ht_cap.cap;

	switch (ap_ht_param & IEEE80211_HT_PARAM_CHA_SEC_OFFSET) {
	case IEEE80211_HT_PARAM_CHA_SEC_ABOVE:
		if (flags & IEEE80211_CHAN_NO_HT40PLUS) {
			cap &= ~IEEE80211_HT_CAP_SUP_WIDTH_20_40;
			cap &= ~IEEE80211_HT_CAP_SGI_40;
		}
		break;
	case IEEE80211_HT_PARAM_CHA_SEC_BELOW:
		if (flags & IEEE80211_CHAN_NO_HT40MINUS) {
			cap &= ~IEEE80211_HT_CAP_SUP_WIDTH_20_40;
			cap &= ~IEEE80211_HT_CAP_SGI_40;
		}
		break;
	}

	/*
	 * If 40 MHz was disabled associate as though we weren't
	 * capable of 40 MHz -- some broken APs will never fall
	 * back to trying to transmit in 20 MHz.
	 */
	if (sdata->u.mgd.flags & IEEE80211_STA_DISABLE_40MHZ) {
		cap &= ~IEEE80211_HT_CAP_SUP_WIDTH_20_40;
		cap &= ~IEEE80211_HT_CAP_SGI_40;
	}

	/* set SM PS mode properly */
	cap &= ~IEEE80211_HT_CAP_SM_PS;
	switch (smps) {
	case IEEE80211_SMPS_AUTOMATIC:
	case IEEE80211_SMPS_NUM_MODES:
		WARN_ON(1);
	case IEEE80211_SMPS_OFF:
		cap |= WLAN_HT_CAP_SM_PS_DISABLED <<
			IEEE80211_HT_CAP_SM_PS_SHIFT;
		break;
	case IEEE80211_SMPS_STATIC:
		cap |= WLAN_HT_CAP_SM_PS_STATIC <<
			IEEE80211_HT_CAP_SM_PS_SHIFT;
		break;
	case IEEE80211_SMPS_DYNAMIC:
		cap |= WLAN_HT_CAP_SM_PS_DYNAMIC <<
			IEEE80211_HT_CAP_SM_PS_SHIFT;
		break;
	}

	/* reserve and fill IE */
	pos = skb_put(skb, sizeof(struct ieee80211_ht_cap) + 2);
	ieee80211_ie_build_ht_cap(pos, &ht_cap, cap);
}

static void ieee80211_send_assoc(struct ieee80211_sub_if_data *sdata)
{
	struct ieee80211_local *local = sdata->local;
	struct ieee80211_if_managed *ifmgd = &sdata->u.mgd;
	struct ieee80211_mgd_assoc_data *assoc_data = ifmgd->assoc_data;
	struct sk_buff *skb;
	struct ieee80211_mgmt *mgmt;
	u8 *pos, qos_info;
	size_t offset = 0, noffset;
	int i, count, rates_len, supp_rates_len;
	u16 capab;
	struct ieee80211_supported_band *sband;
	u32 rates = 0;

	lockdep_assert_held(&ifmgd->mtx);

	sband = local->hw.wiphy->bands[local->oper_channel->band];

	if (assoc_data->supp_rates_len) {
		/*
		 * Get all rates supported by the device and the AP as
		 * some APs don't like getting a superset of their rates
		 * in the association request (e.g. D-Link DAP 1353 in
		 * b-only mode)...
		 */
		rates_len = ieee80211_compatible_rates(assoc_data->supp_rates,
						       assoc_data->supp_rates_len,
						       sband, &rates);
	} else {
		/*
		 * In case AP not provide any supported rates information
		 * before association, we send information element(s) with
		 * all rates that we support.
		 */
		rates = ~0;
		rates_len = sband->n_bitrates;
	}

	skb = alloc_skb(local->hw.extra_tx_headroom +
			sizeof(*mgmt) + /* bit too much but doesn't matter */
			2 + assoc_data->ssid_len + /* SSID */
			4 + rates_len + /* (extended) rates */
			4 + /* power capability */
			2 + 2 * sband->n_channels + /* supported channels */
			2 + sizeof(struct ieee80211_ht_cap) + /* HT */
			assoc_data->ie_len + /* extra IEs */
			9, /* WMM */
			GFP_KERNEL);
	if (!skb)
		return;

	skb_reserve(skb, local->hw.extra_tx_headroom);

	capab = WLAN_CAPABILITY_ESS;

	if (sband->band == IEEE80211_BAND_2GHZ) {
		if (!(local->hw.flags & IEEE80211_HW_2GHZ_SHORT_SLOT_INCAPABLE))
			capab |= WLAN_CAPABILITY_SHORT_SLOT_TIME;
		if (!(local->hw.flags & IEEE80211_HW_2GHZ_SHORT_PREAMBLE_INCAPABLE))
			capab |= WLAN_CAPABILITY_SHORT_PREAMBLE;
	}

	if (assoc_data->capability & WLAN_CAPABILITY_PRIVACY)
		capab |= WLAN_CAPABILITY_PRIVACY;

	if ((assoc_data->capability & WLAN_CAPABILITY_SPECTRUM_MGMT) &&
	    (local->hw.flags & IEEE80211_HW_SPECTRUM_MGMT))
		capab |= WLAN_CAPABILITY_SPECTRUM_MGMT;

	mgmt = (struct ieee80211_mgmt *) skb_put(skb, 24);
	memset(mgmt, 0, 24);
	memcpy(mgmt->da, assoc_data->bss->bssid, ETH_ALEN);
	memcpy(mgmt->sa, sdata->vif.addr, ETH_ALEN);
	memcpy(mgmt->bssid, assoc_data->bss->bssid, ETH_ALEN);

	if (!is_zero_ether_addr(assoc_data->prev_bssid)) {
		skb_put(skb, 10);
		mgmt->frame_control = cpu_to_le16(IEEE80211_FTYPE_MGMT |
						  IEEE80211_STYPE_REASSOC_REQ);
		mgmt->u.reassoc_req.capab_info = cpu_to_le16(capab);
		mgmt->u.reassoc_req.listen_interval =
				cpu_to_le16(local->hw.conf.listen_interval);
		memcpy(mgmt->u.reassoc_req.current_ap, assoc_data->prev_bssid,
		       ETH_ALEN);
	} else {
		skb_put(skb, 4);
		mgmt->frame_control = cpu_to_le16(IEEE80211_FTYPE_MGMT |
						  IEEE80211_STYPE_ASSOC_REQ);
		mgmt->u.assoc_req.capab_info = cpu_to_le16(capab);
		mgmt->u.assoc_req.listen_interval =
				cpu_to_le16(local->hw.conf.listen_interval);
	}

	/* SSID */
	pos = skb_put(skb, 2 + assoc_data->ssid_len);
	*pos++ = WLAN_EID_SSID;
	*pos++ = assoc_data->ssid_len;
	memcpy(pos, assoc_data->ssid, assoc_data->ssid_len);

	/* add all rates which were marked to be used above */
	supp_rates_len = rates_len;
	if (supp_rates_len > 8)
		supp_rates_len = 8;

	pos = skb_put(skb, supp_rates_len + 2);
	*pos++ = WLAN_EID_SUPP_RATES;
	*pos++ = supp_rates_len;

	count = 0;
	for (i = 0; i < sband->n_bitrates; i++) {
		if (BIT(i) & rates) {
			int rate = sband->bitrates[i].bitrate;
			*pos++ = (u8) (rate / 5);
			if (++count == 8)
				break;
		}
	}

	if (rates_len > count) {
		pos = skb_put(skb, rates_len - count + 2);
		*pos++ = WLAN_EID_EXT_SUPP_RATES;
		*pos++ = rates_len - count;

		for (i++; i < sband->n_bitrates; i++) {
			if (BIT(i) & rates) {
				int rate = sband->bitrates[i].bitrate;
				*pos++ = (u8) (rate / 5);
			}
		}
	}

	if (capab & WLAN_CAPABILITY_SPECTRUM_MGMT) {
		/* 1. power capabilities */
		pos = skb_put(skb, 4);
		*pos++ = WLAN_EID_PWR_CAPABILITY;
		*pos++ = 2;
		*pos++ = 0; /* min tx power */
		*pos++ = local->oper_channel->max_power; /* max tx power */

		/* 2. supported channels */
		/* TODO: get this in reg domain format */
		pos = skb_put(skb, 2 * sband->n_channels + 2);
		*pos++ = WLAN_EID_SUPPORTED_CHANNELS;
		*pos++ = 2 * sband->n_channels;
		for (i = 0; i < sband->n_channels; i++) {
			*pos++ = ieee80211_frequency_to_channel(
					sband->channels[i].center_freq);
			*pos++ = 1; /* one channel in the subband*/
		}
	}

	/* if present, add any custom IEs that go before HT */
	if (assoc_data->ie_len && assoc_data->ie) {
		static const u8 before_ht[] = {
			WLAN_EID_SSID,
			WLAN_EID_SUPP_RATES,
			WLAN_EID_EXT_SUPP_RATES,
			WLAN_EID_PWR_CAPABILITY,
			WLAN_EID_SUPPORTED_CHANNELS,
			WLAN_EID_RSN,
			WLAN_EID_QOS_CAPA,
			WLAN_EID_RRM_ENABLED_CAPABILITIES,
			WLAN_EID_MOBILITY_DOMAIN,
			WLAN_EID_SUPPORTED_REGULATORY_CLASSES,
		};
		noffset = ieee80211_ie_split(assoc_data->ie, assoc_data->ie_len,
					     before_ht, ARRAY_SIZE(before_ht),
					     offset);
		pos = skb_put(skb, noffset - offset);
		memcpy(pos, assoc_data->ie + offset, noffset - offset);
		offset = noffset;
	}

	if (!(ifmgd->flags & IEEE80211_STA_DISABLE_11N))
		ieee80211_add_ht_ie(sdata, skb, assoc_data->ap_ht_param,
				    sband, local->oper_channel, ifmgd->ap_smps);

	/* if present, add any custom non-vendor IEs that go after HT */
	if (assoc_data->ie_len && assoc_data->ie) {
		noffset = ieee80211_ie_split_vendor(assoc_data->ie,
						    assoc_data->ie_len,
						    offset);
		pos = skb_put(skb, noffset - offset);
		memcpy(pos, assoc_data->ie + offset, noffset - offset);
		offset = noffset;
	}

	if (assoc_data->wmm) {
		if (assoc_data->uapsd) {
			qos_info = ifmgd->uapsd_queues;
			qos_info |= (ifmgd->uapsd_max_sp_len <<
				     IEEE80211_WMM_IE_STA_QOSINFO_SP_SHIFT);
		} else {
			qos_info = 0;
		}

		pos = skb_put(skb, 9);
		*pos++ = WLAN_EID_VENDOR_SPECIFIC;
		*pos++ = 7; /* len */
		*pos++ = 0x00; /* Microsoft OUI 00:50:F2 */
		*pos++ = 0x50;
		*pos++ = 0xf2;
		*pos++ = 2; /* WME */
		*pos++ = 0; /* WME info */
		*pos++ = 1; /* WME ver */
		*pos++ = qos_info;
	}

	/* add any remaining custom (i.e. vendor specific here) IEs */
	if (assoc_data->ie_len && assoc_data->ie) {
		noffset = assoc_data->ie_len;
		pos = skb_put(skb, noffset - offset);
		memcpy(pos, assoc_data->ie + offset, noffset - offset);
	}

	drv_mgd_prepare_tx(local, sdata);

	IEEE80211_SKB_CB(skb)->flags |= IEEE80211_TX_INTFL_DONT_ENCRYPT;
	ieee80211_tx_skb(sdata, skb);
}

static void ieee80211_send_deauth_disassoc(struct ieee80211_sub_if_data *sdata,
					   const u8 *bssid, u16 stype,
					   u16 reason, bool send_frame,
					   u8 *frame_buf)
{
	struct ieee80211_local *local = sdata->local;
	struct ieee80211_if_managed *ifmgd = &sdata->u.mgd;
	struct sk_buff *skb;
	struct ieee80211_mgmt *mgmt = (void *)frame_buf;

	/* build frame */
	mgmt->frame_control = cpu_to_le16(IEEE80211_FTYPE_MGMT | stype);
	mgmt->duration = 0; /* initialize only */
	mgmt->seq_ctrl = 0; /* initialize only */
	memcpy(mgmt->da, bssid, ETH_ALEN);
	memcpy(mgmt->sa, sdata->vif.addr, ETH_ALEN);
	memcpy(mgmt->bssid, bssid, ETH_ALEN);
	/* u.deauth.reason_code == u.disassoc.reason_code */
	mgmt->u.deauth.reason_code = cpu_to_le16(reason);

	if (send_frame) {
		skb = dev_alloc_skb(local->hw.extra_tx_headroom +
				    DEAUTH_DISASSOC_LEN);
		if (!skb)
			return;

		skb_reserve(skb, local->hw.extra_tx_headroom);

		/* copy in frame */
		memcpy(skb_put(skb, DEAUTH_DISASSOC_LEN),
		       mgmt, DEAUTH_DISASSOC_LEN);

		if (!(ifmgd->flags & IEEE80211_STA_MFP_ENABLED))
			IEEE80211_SKB_CB(skb)->flags |=
				IEEE80211_TX_INTFL_DONT_ENCRYPT;

		drv_mgd_prepare_tx(local, sdata);

		ieee80211_tx_skb(sdata, skb);
	}
}

void ieee80211_send_pspoll(struct ieee80211_local *local,
			   struct ieee80211_sub_if_data *sdata)
{
	struct ieee80211_pspoll *pspoll;
	struct sk_buff *skb;

	skb = ieee80211_pspoll_get(&local->hw, &sdata->vif);
	if (!skb)
		return;

	pspoll = (struct ieee80211_pspoll *) skb->data;
	pspoll->frame_control |= cpu_to_le16(IEEE80211_FCTL_PM);

	IEEE80211_SKB_CB(skb)->flags |= IEEE80211_TX_INTFL_DONT_ENCRYPT;
	ieee80211_tx_skb(sdata, skb);
}

void ieee80211_send_nullfunc(struct ieee80211_local *local,
			     struct ieee80211_sub_if_data *sdata,
			     int powersave)
{
	struct sk_buff *skb;
	struct ieee80211_hdr_3addr *nullfunc;
	struct ieee80211_if_managed *ifmgd = &sdata->u.mgd;

	skb = ieee80211_nullfunc_get(&local->hw, &sdata->vif);
	if (!skb)
		return;

	nullfunc = (struct ieee80211_hdr_3addr *) skb->data;
	if (powersave)
		nullfunc->frame_control |= cpu_to_le16(IEEE80211_FCTL_PM);

	IEEE80211_SKB_CB(skb)->flags |= IEEE80211_TX_INTFL_DONT_ENCRYPT;
	if (ifmgd->flags & (IEEE80211_STA_BEACON_POLL |
			    IEEE80211_STA_CONNECTION_POLL))
		IEEE80211_SKB_CB(skb)->flags |= IEEE80211_TX_CTL_USE_MINRATE;

	ieee80211_tx_skb(sdata, skb);
}

static void ieee80211_send_4addr_nullfunc(struct ieee80211_local *local,
					  struct ieee80211_sub_if_data *sdata)
{
	struct sk_buff *skb;
	struct ieee80211_hdr *nullfunc;
	__le16 fc;

	if (WARN_ON(sdata->vif.type != NL80211_IFTYPE_STATION))
		return;

	skb = dev_alloc_skb(local->hw.extra_tx_headroom + 30);
	if (!skb)
		return;

	skb_reserve(skb, local->hw.extra_tx_headroom);

	nullfunc = (struct ieee80211_hdr *) skb_put(skb, 30);
	memset(nullfunc, 0, 30);
	fc = cpu_to_le16(IEEE80211_FTYPE_DATA | IEEE80211_STYPE_NULLFUNC |
			 IEEE80211_FCTL_FROMDS | IEEE80211_FCTL_TODS);
	nullfunc->frame_control = fc;
	memcpy(nullfunc->addr1, sdata->u.mgd.bssid, ETH_ALEN);
	memcpy(nullfunc->addr2, sdata->vif.addr, ETH_ALEN);
	memcpy(nullfunc->addr3, sdata->u.mgd.bssid, ETH_ALEN);
	memcpy(nullfunc->addr4, sdata->vif.addr, ETH_ALEN);

	IEEE80211_SKB_CB(skb)->flags |= IEEE80211_TX_INTFL_DONT_ENCRYPT;
	ieee80211_tx_skb(sdata, skb);
}

/* spectrum management related things */
static void ieee80211_chswitch_work(struct work_struct *work)
{
	struct ieee80211_sub_if_data *sdata =
		container_of(work, struct ieee80211_sub_if_data, u.mgd.chswitch_work);
	struct ieee80211_if_managed *ifmgd = &sdata->u.mgd;

	if (!ieee80211_sdata_running(sdata))
		return;

	mutex_lock(&ifmgd->mtx);
	if (!ifmgd->associated)
		goto out;

	sdata->local->oper_channel = sdata->local->csa_channel;
	if (!sdata->local->ops->channel_switch) {
		/* call "hw_config" only if doing sw channel switch */
		ieee80211_hw_config(sdata->local,
			IEEE80211_CONF_CHANGE_CHANNEL);
	} else {
		/* update the device channel directly */
		sdata->local->hw.conf.channel = sdata->local->oper_channel;
	}

	/* XXX: shouldn't really modify cfg80211-owned data! */
	ifmgd->associated->channel = sdata->local->oper_channel;

	ieee80211_wake_queues_by_reason(&sdata->local->hw,
					IEEE80211_QUEUE_STOP_REASON_CSA);
 out:
	ifmgd->flags &= ~IEEE80211_STA_CSA_RECEIVED;
	mutex_unlock(&ifmgd->mtx);
}

void ieee80211_chswitch_done(struct ieee80211_vif *vif, bool success)
{
	struct ieee80211_sub_if_data *sdata;
	struct ieee80211_if_managed *ifmgd;

	sdata = vif_to_sdata(vif);
	ifmgd = &sdata->u.mgd;

	trace_api_chswitch_done(sdata, success);
	if (!success) {
		/*
		 * If the channel switch was not successful, stay
		 * around on the old channel. We currently lack
		 * good handling of this situation, possibly we
		 * should just drop the association.
		 */
		sdata->local->csa_channel = sdata->local->oper_channel;
	}

	ieee80211_queue_work(&sdata->local->hw, &ifmgd->chswitch_work);
}
EXPORT_SYMBOL(ieee80211_chswitch_done);

static void ieee80211_chswitch_timer(unsigned long data)
{
	struct ieee80211_sub_if_data *sdata =
		(struct ieee80211_sub_if_data *) data;
	struct ieee80211_if_managed *ifmgd = &sdata->u.mgd;

	if (sdata->local->quiescing) {
		set_bit(TMR_RUNNING_CHANSW, &ifmgd->timers_running);
		return;
	}

	ieee80211_queue_work(&sdata->local->hw, &ifmgd->chswitch_work);
}

void ieee80211_sta_process_chanswitch(struct ieee80211_sub_if_data *sdata,
				      struct ieee80211_channel_sw_ie *sw_elem,
				      struct ieee80211_bss *bss,
				      u64 timestamp)
{
	struct cfg80211_bss *cbss =
		container_of((void *)bss, struct cfg80211_bss, priv);
	struct ieee80211_channel *new_ch;
	struct ieee80211_if_managed *ifmgd = &sdata->u.mgd;
	int new_freq = ieee80211_channel_to_frequency(sw_elem->new_ch_num,
						      cbss->channel->band);

	ASSERT_MGD_MTX(ifmgd);

	if (!ifmgd->associated)
		return;

	if (sdata->local->scanning)
		return;

	/* Disregard subsequent beacons if we are already running a timer
	   processing a CSA */

	if (ifmgd->flags & IEEE80211_STA_CSA_RECEIVED)
		return;

	new_ch = ieee80211_get_channel(sdata->local->hw.wiphy, new_freq);
	if (!new_ch || new_ch->flags & IEEE80211_CHAN_DISABLED)
		return;

	sdata->local->csa_channel = new_ch;

	if (sdata->local->ops->channel_switch) {
		/* use driver's channel switch callback */
		struct ieee80211_channel_switch ch_switch;
		memset(&ch_switch, 0, sizeof(ch_switch));
		ch_switch.timestamp = timestamp;
		if (sw_elem->mode) {
			ch_switch.block_tx = true;
			ieee80211_stop_queues_by_reason(&sdata->local->hw,
					IEEE80211_QUEUE_STOP_REASON_CSA);
		}
		ch_switch.channel = new_ch;
		ch_switch.count = sw_elem->count;
		ifmgd->flags |= IEEE80211_STA_CSA_RECEIVED;
		drv_channel_switch(sdata->local, &ch_switch);
		return;
	}

	/* channel switch handled in software */
	if (sw_elem->count <= 1) {
		ieee80211_queue_work(&sdata->local->hw, &ifmgd->chswitch_work);
	} else {
		if (sw_elem->mode)
			ieee80211_stop_queues_by_reason(&sdata->local->hw,
					IEEE80211_QUEUE_STOP_REASON_CSA);
		ifmgd->flags |= IEEE80211_STA_CSA_RECEIVED;
		mod_timer(&ifmgd->chswitch_timer,
			  jiffies +
			  msecs_to_jiffies(sw_elem->count *
					   cbss->beacon_interval));
	}
}

static void ieee80211_handle_pwr_constr(struct ieee80211_sub_if_data *sdata,
					u16 capab_info, u8 *pwr_constr_elem,
					u8 pwr_constr_elem_len)
{
	struct ieee80211_conf *conf = &sdata->local->hw.conf;

	if (!(capab_info & WLAN_CAPABILITY_SPECTRUM_MGMT))
		return;

	/* Power constraint IE length should be 1 octet */
	if (pwr_constr_elem_len != 1)
		return;

	if ((*pwr_constr_elem <= conf->channel->max_reg_power) &&
	    (*pwr_constr_elem != sdata->local->power_constr_level)) {
		sdata->local->power_constr_level = *pwr_constr_elem;
		ieee80211_hw_config(sdata->local, 0);
	}
}

void ieee80211_enable_dyn_ps(struct ieee80211_vif *vif)
{
	struct ieee80211_sub_if_data *sdata = vif_to_sdata(vif);
	struct ieee80211_local *local = sdata->local;
	struct ieee80211_conf *conf = &local->hw.conf;

	WARN_ON(sdata->vif.type != NL80211_IFTYPE_STATION ||
		!(local->hw.flags & IEEE80211_HW_SUPPORTS_PS) ||
		(local->hw.flags & IEEE80211_HW_SUPPORTS_DYNAMIC_PS));

	local->disable_dynamic_ps = false;
	conf->dynamic_ps_timeout = local->dynamic_ps_user_timeout;
}
EXPORT_SYMBOL(ieee80211_enable_dyn_ps);

void ieee80211_disable_dyn_ps(struct ieee80211_vif *vif)
{
	struct ieee80211_sub_if_data *sdata = vif_to_sdata(vif);
	struct ieee80211_local *local = sdata->local;
	struct ieee80211_conf *conf = &local->hw.conf;

	WARN_ON(sdata->vif.type != NL80211_IFTYPE_STATION ||
		!(local->hw.flags & IEEE80211_HW_SUPPORTS_PS) ||
		(local->hw.flags & IEEE80211_HW_SUPPORTS_DYNAMIC_PS));

	local->disable_dynamic_ps = true;
	conf->dynamic_ps_timeout = 0;
	del_timer_sync(&local->dynamic_ps_timer);
	ieee80211_queue_work(&local->hw,
			     &local->dynamic_ps_enable_work);
}
EXPORT_SYMBOL(ieee80211_disable_dyn_ps);

/* powersave */
static void ieee80211_enable_ps(struct ieee80211_local *local,
				struct ieee80211_sub_if_data *sdata)
{
	struct ieee80211_conf *conf = &local->hw.conf;

	/*
	 * If we are scanning right now then the parameters will
	 * take effect when scan finishes.
	 */
	if (local->scanning)
		return;

	if (conf->dynamic_ps_timeout > 0 &&
	    !(local->hw.flags & IEEE80211_HW_SUPPORTS_DYNAMIC_PS)) {
		mod_timer(&local->dynamic_ps_timer, jiffies +
			  msecs_to_jiffies(conf->dynamic_ps_timeout));
	} else {
		if (local->hw.flags & IEEE80211_HW_PS_NULLFUNC_STACK)
			ieee80211_send_nullfunc(local, sdata, 1);

		if ((local->hw.flags & IEEE80211_HW_PS_NULLFUNC_STACK) &&
		    (local->hw.flags & IEEE80211_HW_REPORTS_TX_ACK_STATUS))
			return;

		conf->flags |= IEEE80211_CONF_PS;
		ieee80211_hw_config(local, IEEE80211_CONF_CHANGE_PS);
	}
}

static void ieee80211_change_ps(struct ieee80211_local *local)
{
	struct ieee80211_conf *conf = &local->hw.conf;

	if (local->ps_sdata) {
		ieee80211_enable_ps(local, local->ps_sdata);
	} else if (conf->flags & IEEE80211_CONF_PS) {
		conf->flags &= ~IEEE80211_CONF_PS;
		ieee80211_hw_config(local, IEEE80211_CONF_CHANGE_PS);
		del_timer_sync(&local->dynamic_ps_timer);
		cancel_work_sync(&local->dynamic_ps_enable_work);
	}
}

static bool ieee80211_powersave_allowed(struct ieee80211_sub_if_data *sdata)
{
	struct ieee80211_if_managed *mgd = &sdata->u.mgd;
	struct sta_info *sta = NULL;
	bool authorized = false;

	if (!mgd->powersave)
		return false;

	if (mgd->broken_ap)
		return false;

	if (!mgd->associated)
		return false;

	if (mgd->flags & (IEEE80211_STA_BEACON_POLL |
			  IEEE80211_STA_CONNECTION_POLL))
		return false;

	rcu_read_lock();
	sta = sta_info_get(sdata, mgd->bssid);
	if (sta)
		authorized = test_sta_flag(sta, WLAN_STA_AUTHORIZED);
	rcu_read_unlock();

	return authorized;
}

/* need to hold RTNL or interface lock */
void ieee80211_recalc_ps(struct ieee80211_local *local, s32 latency)
{
	struct ieee80211_sub_if_data *sdata, *found = NULL;
	int count = 0;
	int timeout;

	if (!(local->hw.flags & IEEE80211_HW_SUPPORTS_PS)) {
		local->ps_sdata = NULL;
		return;
	}

	list_for_each_entry(sdata, &local->interfaces, list) {
		if (!ieee80211_sdata_running(sdata))
			continue;
		if (sdata->vif.type == NL80211_IFTYPE_AP) {
			/* If an AP vif is found, then disable PS
			 * by setting the count to zero thereby setting
			 * ps_sdata to NULL.
			 */
			count = 0;
			break;
		}
		if (sdata->vif.type != NL80211_IFTYPE_STATION)
			continue;
		found = sdata;
		count++;
	}

	if (count == 1 && ieee80211_powersave_allowed(found)) {
		struct ieee80211_conf *conf = &local->hw.conf;
		s32 beaconint_us;

		if (latency < 0)
			latency = pm_qos_request(PM_QOS_NETWORK_LATENCY);

		beaconint_us = ieee80211_tu_to_usec(
					found->vif.bss_conf.beacon_int);

		timeout = local->dynamic_ps_forced_timeout;
		if (timeout < 0) {
			/*
			 * Go to full PSM if the user configures a very low
			 * latency requirement.
			 * The 2000 second value is there for compatibility
			 * until the PM_QOS_NETWORK_LATENCY is configured
			 * with real values.
			 */
			if (latency > (1900 * USEC_PER_MSEC) &&
			    latency != (2000 * USEC_PER_SEC))
				timeout = 0;
			else
				timeout = 100;
		}
		local->dynamic_ps_user_timeout = timeout;
		if (!local->disable_dynamic_ps)
			conf->dynamic_ps_timeout =
				local->dynamic_ps_user_timeout;

		if (beaconint_us > latency) {
			local->ps_sdata = NULL;
		} else {
			struct ieee80211_bss *bss;
			int maxslp = 1;
			u8 dtimper;

			bss = (void *)found->u.mgd.associated->priv;
			dtimper = bss->dtim_period;

			/* If the TIM IE is invalid, pretend the value is 1 */
			if (!dtimper)
				dtimper = 1;
			else if (dtimper > 1)
				maxslp = min_t(int, dtimper,
						    latency / beaconint_us);

			local->hw.conf.max_sleep_period = maxslp;
			local->hw.conf.ps_dtim_period = dtimper;
			local->ps_sdata = found;
		}
	} else {
		local->ps_sdata = NULL;
	}

	ieee80211_change_ps(local);
}

void ieee80211_dynamic_ps_disable_work(struct work_struct *work)
{
	struct ieee80211_local *local =
		container_of(work, struct ieee80211_local,
			     dynamic_ps_disable_work);

	if (local->hw.conf.flags & IEEE80211_CONF_PS) {
		local->hw.conf.flags &= ~IEEE80211_CONF_PS;
		ieee80211_hw_config(local, IEEE80211_CONF_CHANGE_PS);
	}

	ieee80211_wake_queues_by_reason(&local->hw,
					IEEE80211_QUEUE_STOP_REASON_PS);
}

void ieee80211_dynamic_ps_enable_work(struct work_struct *work)
{
	struct ieee80211_local *local =
		container_of(work, struct ieee80211_local,
			     dynamic_ps_enable_work);
	struct ieee80211_sub_if_data *sdata = local->ps_sdata;
	struct ieee80211_if_managed *ifmgd;
	unsigned long flags;
	int q;

	/* can only happen when PS was just disabled anyway */
	if (!sdata)
		return;

	ifmgd = &sdata->u.mgd;

	if (local->hw.conf.flags & IEEE80211_CONF_PS)
		return;

	if (!local->disable_dynamic_ps &&
	    local->hw.conf.dynamic_ps_timeout > 0) {
		/* don't enter PS if TX frames are pending */
		if (drv_tx_frames_pending(local)) {
			mod_timer(&local->dynamic_ps_timer, jiffies +
				  msecs_to_jiffies(
				  local->hw.conf.dynamic_ps_timeout));
			return;
		}

		/*
		 * transmission can be stopped by others which leads to
		 * dynamic_ps_timer expiry. Postpone the ps timer if it
		 * is not the actual idle state.
		 */
		spin_lock_irqsave(&local->queue_stop_reason_lock, flags);
		for (q = 0; q < local->hw.queues; q++) {
			if (local->queue_stop_reasons[q]) {
				spin_unlock_irqrestore(&local->queue_stop_reason_lock,
						       flags);
				mod_timer(&local->dynamic_ps_timer, jiffies +
					  msecs_to_jiffies(
					  local->hw.conf.dynamic_ps_timeout));
				return;
			}
		}
		spin_unlock_irqrestore(&local->queue_stop_reason_lock, flags);
	}

	if ((local->hw.flags & IEEE80211_HW_PS_NULLFUNC_STACK) &&
	    !(ifmgd->flags & IEEE80211_STA_NULLFUNC_ACKED)) {
		netif_tx_stop_all_queues(sdata->dev);

		if (drv_tx_frames_pending(local))
			mod_timer(&local->dynamic_ps_timer, jiffies +
				  msecs_to_jiffies(
				  local->hw.conf.dynamic_ps_timeout));
		else {
			ieee80211_send_nullfunc(local, sdata, 1);
			/* Flush to get the tx status of nullfunc frame */
			drv_flush(local, false);
		}
	}

	if (!((local->hw.flags & IEEE80211_HW_REPORTS_TX_ACK_STATUS) &&
	      (local->hw.flags & IEEE80211_HW_PS_NULLFUNC_STACK)) ||
	    (ifmgd->flags & IEEE80211_STA_NULLFUNC_ACKED)) {
		ifmgd->flags &= ~IEEE80211_STA_NULLFUNC_ACKED;
		local->hw.conf.flags |= IEEE80211_CONF_PS;
		ieee80211_hw_config(local, IEEE80211_CONF_CHANGE_PS);
	}

	if (local->hw.flags & IEEE80211_HW_PS_NULLFUNC_STACK)
		netif_tx_wake_all_queues(sdata->dev);
}

void ieee80211_dynamic_ps_timer(unsigned long data)
{
	struct ieee80211_local *local = (void *) data;

	if (local->quiescing || local->suspended)
		return;

	ieee80211_queue_work(&local->hw, &local->dynamic_ps_enable_work);
}

/* MLME */
static bool ieee80211_sta_wmm_params(struct ieee80211_local *local,
				     struct ieee80211_sub_if_data *sdata,
				     u8 *wmm_param, size_t wmm_param_len)
{
	struct ieee80211_tx_queue_params params;
	struct ieee80211_if_managed *ifmgd = &sdata->u.mgd;
	size_t left;
	int count;
	u8 *pos, uapsd_queues = 0;

	if (!local->ops->conf_tx)
		return false;

	if (local->hw.queues < IEEE80211_NUM_ACS)
		return false;

	if (!wmm_param)
		return false;

	if (wmm_param_len < 8 || wmm_param[5] /* version */ != 1)
		return false;

	if (ifmgd->flags & IEEE80211_STA_UAPSD_ENABLED)
		uapsd_queues = ifmgd->uapsd_queues;

	count = wmm_param[6] & 0x0f;
	if (count == ifmgd->wmm_last_param_set)
		return false;
	ifmgd->wmm_last_param_set = count;

	pos = wmm_param + 8;
	left = wmm_param_len - 8;

	memset(&params, 0, sizeof(params));

	sdata->wmm_acm = 0;
	for (; left >= 4; left -= 4, pos += 4) {
		int aci = (pos[0] >> 5) & 0x03;
		int acm = (pos[0] >> 4) & 0x01;
		bool uapsd = false;
		int queue;

		switch (aci) {
		case 1: /* AC_BK */
			queue = 3;
			if (acm)
				sdata->wmm_acm |= BIT(1) | BIT(2); /* BK/- */
			if (uapsd_queues & IEEE80211_WMM_IE_STA_QOSINFO_AC_BK)
				uapsd = true;
			break;
		case 2: /* AC_VI */
			queue = 1;
			if (acm)
				sdata->wmm_acm |= BIT(4) | BIT(5); /* CL/VI */
			if (uapsd_queues & IEEE80211_WMM_IE_STA_QOSINFO_AC_VI)
				uapsd = true;
			break;
		case 3: /* AC_VO */
			queue = 0;
			if (acm)
				sdata->wmm_acm |= BIT(6) | BIT(7); /* VO/NC */
			if (uapsd_queues & IEEE80211_WMM_IE_STA_QOSINFO_AC_VO)
				uapsd = true;
			break;
		case 0: /* AC_BE */
		default:
			queue = 2;
			if (acm)
				sdata->wmm_acm |= BIT(0) | BIT(3); /* BE/EE */
			if (uapsd_queues & IEEE80211_WMM_IE_STA_QOSINFO_AC_BE)
				uapsd = true;
			break;
		}

		params.aifs = pos[0] & 0x0f;
		params.cw_max = ecw2cw((pos[1] & 0xf0) >> 4);
		params.cw_min = ecw2cw(pos[1] & 0x0f);
		params.txop = get_unaligned_le16(pos + 2);
		params.uapsd = uapsd;

		mlme_dbg(sdata,
			 "WMM queue=%d aci=%d acm=%d aifs=%d cWmin=%d cWmax=%d txop=%d uapsd=%d\n",
			 queue, aci, acm,
			 params.aifs, params.cw_min, params.cw_max,
			 params.txop, params.uapsd);
		sdata->tx_conf[queue] = params;
		if (drv_conf_tx(local, sdata, queue, &params))
			sdata_err(sdata,
				  "failed to set TX queue parameters for queue %d\n",
				  queue);
	}

	/* enable WMM or activate new settings */
	sdata->vif.bss_conf.qos = true;
	return true;
}

static void __ieee80211_stop_poll(struct ieee80211_sub_if_data *sdata)
{
	lockdep_assert_held(&sdata->local->mtx);

	sdata->u.mgd.flags &= ~(IEEE80211_STA_CONNECTION_POLL |
				IEEE80211_STA_BEACON_POLL);
	ieee80211_run_deferred_scan(sdata->local);
}

static void ieee80211_stop_poll(struct ieee80211_sub_if_data *sdata)
{
	mutex_lock(&sdata->local->mtx);
	__ieee80211_stop_poll(sdata);
	mutex_unlock(&sdata->local->mtx);
}

static u32 ieee80211_handle_bss_capability(struct ieee80211_sub_if_data *sdata,
					   u16 capab, bool erp_valid, u8 erp)
{
	struct ieee80211_bss_conf *bss_conf = &sdata->vif.bss_conf;
	u32 changed = 0;
	bool use_protection;
	bool use_short_preamble;
	bool use_short_slot;

	if (erp_valid) {
		use_protection = (erp & WLAN_ERP_USE_PROTECTION) != 0;
		use_short_preamble = (erp & WLAN_ERP_BARKER_PREAMBLE) == 0;
	} else {
		use_protection = false;
		use_short_preamble = !!(capab & WLAN_CAPABILITY_SHORT_PREAMBLE);
	}

	use_short_slot = !!(capab & WLAN_CAPABILITY_SHORT_SLOT_TIME);
	if (sdata->local->hw.conf.channel->band == IEEE80211_BAND_5GHZ)
		use_short_slot = true;

	if (use_protection != bss_conf->use_cts_prot) {
		bss_conf->use_cts_prot = use_protection;
		changed |= BSS_CHANGED_ERP_CTS_PROT;
	}

	if (use_short_preamble != bss_conf->use_short_preamble) {
		bss_conf->use_short_preamble = use_short_preamble;
		changed |= BSS_CHANGED_ERP_PREAMBLE;
	}

	if (use_short_slot != bss_conf->use_short_slot) {
		bss_conf->use_short_slot = use_short_slot;
		changed |= BSS_CHANGED_ERP_SLOT;
	}

	return changed;
}

static void ieee80211_set_associated(struct ieee80211_sub_if_data *sdata,
				     struct cfg80211_bss *cbss,
				     u32 bss_info_changed)
{
	struct ieee80211_bss *bss = (void *)cbss->priv;
	struct ieee80211_local *local = sdata->local;
	struct ieee80211_bss_conf *bss_conf = &sdata->vif.bss_conf;

	bss_info_changed |= BSS_CHANGED_ASSOC;
	bss_info_changed |= ieee80211_handle_bss_capability(sdata,
		bss_conf->assoc_capability, bss->has_erp_value, bss->erp_value);

	sdata->u.mgd.beacon_timeout = usecs_to_jiffies(ieee80211_tu_to_usec(
		IEEE80211_BEACON_LOSS_COUNT * bss_conf->beacon_int));

	sdata->u.mgd.associated = cbss;
	memcpy(sdata->u.mgd.bssid, cbss->bssid, ETH_ALEN);

	sdata->u.mgd.flags |= IEEE80211_STA_RESET_SIGNAL_AVE;

	/* just to be sure */
	ieee80211_stop_poll(sdata);

	ieee80211_led_assoc(local, 1);

	if (local->hw.flags & IEEE80211_HW_NEED_DTIM_PERIOD)
		bss_conf->dtim_period = bss->dtim_period;
	else
		bss_conf->dtim_period = 0;

	bss_conf->assoc = 1;

	/* Tell the driver to monitor connection quality (if supported) */
	if (sdata->vif.driver_flags & IEEE80211_VIF_SUPPORTS_CQM_RSSI &&
	    bss_conf->cqm_rssi_thold)
		bss_info_changed |= BSS_CHANGED_CQM;

	/* Enable ARP filtering */
	if (bss_conf->arp_filter_enabled != sdata->arp_filter_state) {
		bss_conf->arp_filter_enabled = sdata->arp_filter_state;
		bss_info_changed |= BSS_CHANGED_ARP_FILTER;
	}

	ieee80211_bss_info_change_notify(sdata, bss_info_changed);

	mutex_lock(&local->iflist_mtx);
	ieee80211_recalc_ps(local, -1);
	ieee80211_recalc_smps(local);
	mutex_unlock(&local->iflist_mtx);

	netif_tx_start_all_queues(sdata->dev);
	netif_carrier_on(sdata->dev);
}

static void ieee80211_set_disassoc(struct ieee80211_sub_if_data *sdata,
				   u16 stype, u16 reason, bool tx,
				   u8 *frame_buf)
{
	struct ieee80211_if_managed *ifmgd = &sdata->u.mgd;
	struct ieee80211_local *local = sdata->local;
	struct sta_info *sta;
	u32 changed = 0;

	ASSERT_MGD_MTX(ifmgd);

	if (WARN_ON_ONCE(tx && !frame_buf))
		return;

	if (WARN_ON(!ifmgd->associated))
		return;

	ieee80211_stop_poll(sdata);
<<<<<<< HEAD

	memcpy(bssid, ifmgd->associated->bssid, ETH_ALEN);
=======
>>>>>>> 28c42c28

	ifmgd->associated = NULL;

	/*
	 * we need to commit the associated = NULL change because the
	 * scan code uses that to determine whether this iface should
	 * go to/wake up from powersave or not -- and could otherwise
	 * wake the queues erroneously.
	 */
	smp_mb();

	/*
	 * Thus, we can only afterwards stop the queues -- to account
	 * for the case where another CPU is finishing a scan at this
	 * time -- we don't want the scan code to enable queues.
	 */

	netif_tx_stop_all_queues(sdata->dev);
	netif_carrier_off(sdata->dev);

	mutex_lock(&local->sta_mtx);
	sta = sta_info_get(sdata, ifmgd->bssid);
	if (sta) {
		set_sta_flag(sta, WLAN_STA_BLOCK_BA);
		ieee80211_sta_tear_down_BA_sessions(sta, tx);
	}
	mutex_unlock(&local->sta_mtx);

	/*
	 * if we want to get out of ps before disassoc (why?) we have
	 * to do it before sending disassoc, as otherwise the null-packet
	 * won't be valid.
	 */
	if (local->hw.conf.flags & IEEE80211_CONF_PS) {
		local->hw.conf.flags &= ~IEEE80211_CONF_PS;
		ieee80211_hw_config(local, IEEE80211_CONF_CHANGE_PS);
	}
	local->ps_sdata = NULL;

	/* flush out any pending frame (e.g. DELBA) before deauth/disassoc */
	if (tx)
		drv_flush(local, false);

	/* deauthenticate/disassociate now */
	if (tx || frame_buf)
		ieee80211_send_deauth_disassoc(sdata, ifmgd->bssid, stype,
					       reason, tx, frame_buf);

	/* flush out frame */
	if (tx)
		drv_flush(local, false);

	/* clear bssid only after building the needed mgmt frames */
	memset(ifmgd->bssid, 0, ETH_ALEN);

	/* remove AP and TDLS peers */
	sta_info_flush(local, sdata);

	/* finally reset all BSS / config parameters */
	changed |= ieee80211_reset_erp_info(sdata);

	ieee80211_led_assoc(local, 0);
	changed |= BSS_CHANGED_ASSOC;
	sdata->vif.bss_conf.assoc = false;

	/* on the next assoc, re-program HT parameters */
	memset(&ifmgd->ht_capa, 0, sizeof(ifmgd->ht_capa));
	memset(&ifmgd->ht_capa_mask, 0, sizeof(ifmgd->ht_capa_mask));

	local->power_constr_level = 0;

	del_timer_sync(&local->dynamic_ps_timer);
	cancel_work_sync(&local->dynamic_ps_enable_work);

	/* Disable ARP filtering */
	if (sdata->vif.bss_conf.arp_filter_enabled) {
		sdata->vif.bss_conf.arp_filter_enabled = false;
		changed |= BSS_CHANGED_ARP_FILTER;
	}

	sdata->vif.bss_conf.qos = false;
	changed |= BSS_CHANGED_QOS;

	/* The BSSID (not really interesting) and HT changed */
	changed |= BSS_CHANGED_BSSID | BSS_CHANGED_HT;
	ieee80211_bss_info_change_notify(sdata, changed);

	/* channel(_type) changes are handled by ieee80211_hw_config */
	WARN_ON(!ieee80211_set_channel_type(local, sdata, NL80211_CHAN_NO_HT));
	ieee80211_hw_config(local, 0);

	/* disassociated - set to defaults now */
	ieee80211_set_wmm_default(sdata, false);

	del_timer_sync(&sdata->u.mgd.conn_mon_timer);
	del_timer_sync(&sdata->u.mgd.bcn_mon_timer);
	del_timer_sync(&sdata->u.mgd.timer);
	del_timer_sync(&sdata->u.mgd.chswitch_timer);
}

void ieee80211_sta_rx_notify(struct ieee80211_sub_if_data *sdata,
			     struct ieee80211_hdr *hdr)
{
	/*
	 * We can postpone the mgd.timer whenever receiving unicast frames
	 * from AP because we know that the connection is working both ways
	 * at that time. But multicast frames (and hence also beacons) must
	 * be ignored here, because we need to trigger the timer during
	 * data idle periods for sending the periodic probe request to the
	 * AP we're connected to.
	 */
	if (is_multicast_ether_addr(hdr->addr1))
		return;

	ieee80211_sta_reset_conn_monitor(sdata);
}

static void ieee80211_reset_ap_probe(struct ieee80211_sub_if_data *sdata)
{
	struct ieee80211_if_managed *ifmgd = &sdata->u.mgd;
	struct ieee80211_local *local = sdata->local;

	mutex_lock(&local->mtx);
	if (!(ifmgd->flags & (IEEE80211_STA_BEACON_POLL |
			      IEEE80211_STA_CONNECTION_POLL))) {
		mutex_unlock(&local->mtx);
		return;
	}

	__ieee80211_stop_poll(sdata);

	mutex_lock(&local->iflist_mtx);
	ieee80211_recalc_ps(local, -1);
	mutex_unlock(&local->iflist_mtx);

	if (sdata->local->hw.flags & IEEE80211_HW_CONNECTION_MONITOR)
		goto out;

	/*
	 * We've received a probe response, but are not sure whether
	 * we have or will be receiving any beacons or data, so let's
	 * schedule the timers again, just in case.
	 */
	ieee80211_sta_reset_beacon_monitor(sdata);

	mod_timer(&ifmgd->conn_mon_timer,
		  round_jiffies_up(jiffies +
				   IEEE80211_CONNECTION_IDLE_TIME));
out:
	mutex_unlock(&local->mtx);
}

void ieee80211_sta_tx_notify(struct ieee80211_sub_if_data *sdata,
			     struct ieee80211_hdr *hdr, bool ack)
{
	if (!ieee80211_is_data(hdr->frame_control))
	    return;

	if (ack)
		ieee80211_sta_reset_conn_monitor(sdata);

	if (ieee80211_is_nullfunc(hdr->frame_control) &&
	    sdata->u.mgd.probe_send_count > 0) {
		if (ack)
			sdata->u.mgd.probe_send_count = 0;
		else
			sdata->u.mgd.nullfunc_failed = true;
		ieee80211_queue_work(&sdata->local->hw, &sdata->work);
	}
}

static void ieee80211_mgd_probe_ap_send(struct ieee80211_sub_if_data *sdata)
{
	struct ieee80211_if_managed *ifmgd = &sdata->u.mgd;
	const u8 *ssid;
	u8 *dst = ifmgd->associated->bssid;
	u8 unicast_limit = max(1, max_probe_tries - 3);

	/*
	 * Try sending broadcast probe requests for the last three
	 * probe requests after the first ones failed since some
	 * buggy APs only support broadcast probe requests.
	 */
	if (ifmgd->probe_send_count >= unicast_limit)
		dst = NULL;

	/*
	 * When the hardware reports an accurate Tx ACK status, it's
	 * better to send a nullfunc frame instead of a probe request,
	 * as it will kick us off the AP quickly if we aren't associated
	 * anymore. The timeout will be reset if the frame is ACKed by
	 * the AP.
	 */
	ifmgd->probe_send_count++;

	if (sdata->local->hw.flags & IEEE80211_HW_REPORTS_TX_ACK_STATUS) {
		ifmgd->nullfunc_failed = false;
		ieee80211_send_nullfunc(sdata->local, sdata, 0);
	} else {
		int ssid_len;

		ssid = ieee80211_bss_get_ie(ifmgd->associated, WLAN_EID_SSID);
		if (WARN_ON_ONCE(ssid == NULL))
			ssid_len = 0;
		else
			ssid_len = ssid[1];

		ieee80211_send_probe_req(sdata, dst, ssid + 2, ssid_len, NULL,
					 0, (u32) -1, true, false);
	}

	ifmgd->probe_timeout = jiffies + msecs_to_jiffies(probe_wait_ms);
	run_again(ifmgd, ifmgd->probe_timeout);
	if (sdata->local->hw.flags & IEEE80211_HW_REPORTS_TX_ACK_STATUS)
		drv_flush(sdata->local, false);
}

static void ieee80211_mgd_probe_ap(struct ieee80211_sub_if_data *sdata,
				   bool beacon)
{
	struct ieee80211_if_managed *ifmgd = &sdata->u.mgd;
	bool already = false;

	if (!ieee80211_sdata_running(sdata))
		return;

	mutex_lock(&ifmgd->mtx);

	if (!ifmgd->associated)
		goto out;

	mutex_lock(&sdata->local->mtx);

	if (sdata->local->tmp_channel || sdata->local->scanning) {
		mutex_unlock(&sdata->local->mtx);
		goto out;
	}

	if (beacon)
		mlme_dbg_ratelimited(sdata,
				     "detected beacon loss from AP - sending probe request\n");

	ieee80211_cqm_rssi_notify(&sdata->vif,
		NL80211_CQM_RSSI_BEACON_LOSS_EVENT, GFP_KERNEL);

	/*
	 * The driver/our work has already reported this event or the
	 * connection monitoring has kicked in and we have already sent
	 * a probe request. Or maybe the AP died and the driver keeps
	 * reporting until we disassociate...
	 *
	 * In either case we have to ignore the current call to this
	 * function (except for setting the correct probe reason bit)
	 * because otherwise we would reset the timer every time and
	 * never check whether we received a probe response!
	 */
	if (ifmgd->flags & (IEEE80211_STA_BEACON_POLL |
			    IEEE80211_STA_CONNECTION_POLL))
		already = true;

	if (beacon)
		ifmgd->flags |= IEEE80211_STA_BEACON_POLL;
	else
		ifmgd->flags |= IEEE80211_STA_CONNECTION_POLL;

	mutex_unlock(&sdata->local->mtx);

	if (already)
		goto out;

	mutex_lock(&sdata->local->iflist_mtx);
	ieee80211_recalc_ps(sdata->local, -1);
	mutex_unlock(&sdata->local->iflist_mtx);

	ifmgd->probe_send_count = 0;
	ieee80211_mgd_probe_ap_send(sdata);
 out:
	mutex_unlock(&ifmgd->mtx);
}

struct sk_buff *ieee80211_ap_probereq_get(struct ieee80211_hw *hw,
					  struct ieee80211_vif *vif)
{
	struct ieee80211_sub_if_data *sdata = vif_to_sdata(vif);
	struct ieee80211_if_managed *ifmgd = &sdata->u.mgd;
	struct cfg80211_bss *cbss;
	struct sk_buff *skb;
	const u8 *ssid;
	int ssid_len;

	if (WARN_ON(sdata->vif.type != NL80211_IFTYPE_STATION))
		return NULL;

	ASSERT_MGD_MTX(ifmgd);

	if (ifmgd->associated)
		cbss = ifmgd->associated;
	else if (ifmgd->auth_data)
		cbss = ifmgd->auth_data->bss;
	else if (ifmgd->assoc_data)
		cbss = ifmgd->assoc_data->bss;
	else
		return NULL;

	ssid = ieee80211_bss_get_ie(cbss, WLAN_EID_SSID);
	if (WARN_ON_ONCE(ssid == NULL))
		ssid_len = 0;
	else
		ssid_len = ssid[1];

	skb = ieee80211_build_probe_req(sdata, cbss->bssid,
					(u32) -1, ssid + 2, ssid_len,
					NULL, 0, true);

	return skb;
}
EXPORT_SYMBOL(ieee80211_ap_probereq_get);

static void __ieee80211_connection_loss(struct ieee80211_sub_if_data *sdata)
{
	struct ieee80211_if_managed *ifmgd = &sdata->u.mgd;
	struct ieee80211_local *local = sdata->local;
	u8 bssid[ETH_ALEN];
	u8 frame_buf[DEAUTH_DISASSOC_LEN];

	mutex_lock(&ifmgd->mtx);
	if (!ifmgd->associated) {
		mutex_unlock(&ifmgd->mtx);
		return;
	}

	memcpy(bssid, ifmgd->associated->bssid, ETH_ALEN);

	sdata_info(sdata, "Connection to AP %pM lost\n", bssid);

	ieee80211_set_disassoc(sdata, IEEE80211_STYPE_DEAUTH,
			       WLAN_REASON_DISASSOC_DUE_TO_INACTIVITY,
			       false, frame_buf);
	mutex_unlock(&ifmgd->mtx);

	/*
	 * must be outside lock due to cfg80211,
	 * but that's not a problem.
	 */
	cfg80211_send_deauth(sdata->dev, frame_buf, DEAUTH_DISASSOC_LEN);

	mutex_lock(&local->mtx);
	ieee80211_recalc_idle(local);
	mutex_unlock(&local->mtx);
}

void ieee80211_beacon_connection_loss_work(struct work_struct *work)
{
	struct ieee80211_sub_if_data *sdata =
		container_of(work, struct ieee80211_sub_if_data,
			     u.mgd.beacon_connection_loss_work);
	struct ieee80211_if_managed *ifmgd = &sdata->u.mgd;
	struct sta_info *sta;

	if (ifmgd->associated) {
		rcu_read_lock();
		sta = sta_info_get(sdata, ifmgd->bssid);
		if (sta)
			sta->beacon_loss_count++;
		rcu_read_unlock();
	}

	if (sdata->local->hw.flags & IEEE80211_HW_CONNECTION_MONITOR)
		__ieee80211_connection_loss(sdata);
	else
		ieee80211_mgd_probe_ap(sdata, true);
}

void ieee80211_beacon_loss(struct ieee80211_vif *vif)
{
	struct ieee80211_sub_if_data *sdata = vif_to_sdata(vif);
	struct ieee80211_hw *hw = &sdata->local->hw;

	trace_api_beacon_loss(sdata);

	WARN_ON(hw->flags & IEEE80211_HW_CONNECTION_MONITOR);
	ieee80211_queue_work(hw, &sdata->u.mgd.beacon_connection_loss_work);
}
EXPORT_SYMBOL(ieee80211_beacon_loss);

void ieee80211_connection_loss(struct ieee80211_vif *vif)
{
	struct ieee80211_sub_if_data *sdata = vif_to_sdata(vif);
	struct ieee80211_hw *hw = &sdata->local->hw;

	trace_api_connection_loss(sdata);

	WARN_ON(!(hw->flags & IEEE80211_HW_CONNECTION_MONITOR));
	ieee80211_queue_work(hw, &sdata->u.mgd.beacon_connection_loss_work);
}
EXPORT_SYMBOL(ieee80211_connection_loss);


static void ieee80211_destroy_auth_data(struct ieee80211_sub_if_data *sdata,
					bool assoc)
{
	struct ieee80211_mgd_auth_data *auth_data = sdata->u.mgd.auth_data;

	lockdep_assert_held(&sdata->u.mgd.mtx);

	if (!assoc) {
		sta_info_destroy_addr(sdata, auth_data->bss->bssid);

		memset(sdata->u.mgd.bssid, 0, ETH_ALEN);
		ieee80211_bss_info_change_notify(sdata, BSS_CHANGED_BSSID);
	}

	cfg80211_put_bss(auth_data->bss);
	kfree(auth_data);
	sdata->u.mgd.auth_data = NULL;
}

static void ieee80211_auth_challenge(struct ieee80211_sub_if_data *sdata,
				     struct ieee80211_mgmt *mgmt, size_t len)
{
	struct ieee80211_mgd_auth_data *auth_data = sdata->u.mgd.auth_data;
	u8 *pos;
	struct ieee802_11_elems elems;

	pos = mgmt->u.auth.variable;
	ieee802_11_parse_elems(pos, len - (pos - (u8 *) mgmt), &elems);
	if (!elems.challenge)
		return;
	auth_data->expected_transaction = 4;
	drv_mgd_prepare_tx(sdata->local, sdata);
	ieee80211_send_auth(sdata, 3, auth_data->algorithm,
			    elems.challenge - 2, elems.challenge_len + 2,
			    auth_data->bss->bssid, auth_data->bss->bssid,
			    auth_data->key, auth_data->key_len,
			    auth_data->key_idx);
}

static enum rx_mgmt_action __must_check
ieee80211_rx_mgmt_auth(struct ieee80211_sub_if_data *sdata,
		       struct ieee80211_mgmt *mgmt, size_t len)
{
	struct ieee80211_if_managed *ifmgd = &sdata->u.mgd;
	u8 bssid[ETH_ALEN];
	u16 auth_alg, auth_transaction, status_code;
	struct sta_info *sta;

	lockdep_assert_held(&ifmgd->mtx);

	if (len < 24 + 6)
		return RX_MGMT_NONE;

	if (!ifmgd->auth_data || ifmgd->auth_data->done)
		return RX_MGMT_NONE;

	memcpy(bssid, ifmgd->auth_data->bss->bssid, ETH_ALEN);

	if (!ether_addr_equal(bssid, mgmt->bssid))
		return RX_MGMT_NONE;

	auth_alg = le16_to_cpu(mgmt->u.auth.auth_alg);
	auth_transaction = le16_to_cpu(mgmt->u.auth.auth_transaction);
	status_code = le16_to_cpu(mgmt->u.auth.status_code);

	if (auth_alg != ifmgd->auth_data->algorithm ||
	    auth_transaction != ifmgd->auth_data->expected_transaction)
		return RX_MGMT_NONE;

	if (status_code != WLAN_STATUS_SUCCESS) {
		sdata_info(sdata, "%pM denied authentication (status %d)\n",
			   mgmt->sa, status_code);
		ieee80211_destroy_auth_data(sdata, false);
		return RX_MGMT_CFG80211_RX_AUTH;
	}

	switch (ifmgd->auth_data->algorithm) {
	case WLAN_AUTH_OPEN:
	case WLAN_AUTH_LEAP:
	case WLAN_AUTH_FT:
		break;
	case WLAN_AUTH_SHARED_KEY:
		if (ifmgd->auth_data->expected_transaction != 4) {
			ieee80211_auth_challenge(sdata, mgmt, len);
			/* need another frame */
			return RX_MGMT_NONE;
		}
		break;
	default:
		WARN_ONCE(1, "invalid auth alg %d",
			  ifmgd->auth_data->algorithm);
		return RX_MGMT_NONE;
	}

	sdata_info(sdata, "authenticated\n");
	ifmgd->auth_data->done = true;
	ifmgd->auth_data->timeout = jiffies + IEEE80211_AUTH_WAIT_ASSOC;
	run_again(ifmgd, ifmgd->auth_data->timeout);

	/* move station state to auth */
	mutex_lock(&sdata->local->sta_mtx);
	sta = sta_info_get(sdata, bssid);
	if (!sta) {
		WARN_ONCE(1, "%s: STA %pM not found", sdata->name, bssid);
		goto out_err;
	}
	if (sta_info_move_state(sta, IEEE80211_STA_AUTH)) {
		sdata_info(sdata, "failed moving %pM to auth\n", bssid);
		goto out_err;
	}
	mutex_unlock(&sdata->local->sta_mtx);

	return RX_MGMT_CFG80211_RX_AUTH;
 out_err:
	mutex_unlock(&sdata->local->sta_mtx);
	/* ignore frame -- wait for timeout */
	return RX_MGMT_NONE;
}


static enum rx_mgmt_action __must_check
ieee80211_rx_mgmt_deauth(struct ieee80211_sub_if_data *sdata,
			 struct ieee80211_mgmt *mgmt, size_t len)
{
	struct ieee80211_if_managed *ifmgd = &sdata->u.mgd;
	const u8 *bssid = NULL;
	u16 reason_code;

	lockdep_assert_held(&ifmgd->mtx);

	if (len < 24 + 2)
		return RX_MGMT_NONE;

	if (!ifmgd->associated ||
	    !ether_addr_equal(mgmt->bssid, ifmgd->associated->bssid))
		return RX_MGMT_NONE;

	bssid = ifmgd->associated->bssid;

	reason_code = le16_to_cpu(mgmt->u.deauth.reason_code);

	sdata_info(sdata, "deauthenticated from %pM (Reason: %u)\n",
		   bssid, reason_code);

	ieee80211_set_disassoc(sdata, 0, 0, false, NULL);

	mutex_lock(&sdata->local->mtx);
	ieee80211_recalc_idle(sdata->local);
	mutex_unlock(&sdata->local->mtx);

	return RX_MGMT_CFG80211_DEAUTH;
}


static enum rx_mgmt_action __must_check
ieee80211_rx_mgmt_disassoc(struct ieee80211_sub_if_data *sdata,
			   struct ieee80211_mgmt *mgmt, size_t len)
{
	struct ieee80211_if_managed *ifmgd = &sdata->u.mgd;
	u16 reason_code;

	lockdep_assert_held(&ifmgd->mtx);

	if (len < 24 + 2)
		return RX_MGMT_NONE;

	if (!ifmgd->associated ||
	    !ether_addr_equal(mgmt->bssid, ifmgd->associated->bssid))
		return RX_MGMT_NONE;

	reason_code = le16_to_cpu(mgmt->u.disassoc.reason_code);

	sdata_info(sdata, "disassociated from %pM (Reason: %u)\n",
		   mgmt->sa, reason_code);

	ieee80211_set_disassoc(sdata, 0, 0, false, NULL);

	mutex_lock(&sdata->local->mtx);
	ieee80211_recalc_idle(sdata->local);
	mutex_unlock(&sdata->local->mtx);

	return RX_MGMT_CFG80211_DISASSOC;
}

static void ieee80211_get_rates(struct ieee80211_supported_band *sband,
				u8 *supp_rates, unsigned int supp_rates_len,
				u32 *rates, u32 *basic_rates,
				bool *have_higher_than_11mbit,
				int *min_rate, int *min_rate_index)
{
	int i, j;

	for (i = 0; i < supp_rates_len; i++) {
		int rate = (supp_rates[i] & 0x7f) * 5;
		bool is_basic = !!(supp_rates[i] & 0x80);

		if (rate > 110)
			*have_higher_than_11mbit = true;

		/*
		 * BSS_MEMBERSHIP_SELECTOR_HT_PHY is defined in 802.11n-2009
		 * 7.3.2.2 as a magic value instead of a rate. Hence, skip it.
		 *
		 * Note: Even through the membership selector and the basic
		 *	 rate flag share the same bit, they are not exactly
		 *	 the same.
		 */
		if (!!(supp_rates[i] & 0x80) &&
		    (supp_rates[i] & 0x7f) == BSS_MEMBERSHIP_SELECTOR_HT_PHY)
			continue;

		for (j = 0; j < sband->n_bitrates; j++) {
			if (sband->bitrates[j].bitrate == rate) {
				*rates |= BIT(j);
				if (is_basic)
					*basic_rates |= BIT(j);
				if (rate < *min_rate) {
					*min_rate = rate;
					*min_rate_index = j;
				}
				break;
			}
		}
	}
}

static void ieee80211_destroy_assoc_data(struct ieee80211_sub_if_data *sdata,
					 bool assoc)
{
	struct ieee80211_mgd_assoc_data *assoc_data = sdata->u.mgd.assoc_data;

	lockdep_assert_held(&sdata->u.mgd.mtx);

	if (!assoc) {
		sta_info_destroy_addr(sdata, assoc_data->bss->bssid);

		memset(sdata->u.mgd.bssid, 0, ETH_ALEN);
		ieee80211_bss_info_change_notify(sdata, BSS_CHANGED_BSSID);
	}

	kfree(assoc_data);
	sdata->u.mgd.assoc_data = NULL;
}

static bool ieee80211_assoc_success(struct ieee80211_sub_if_data *sdata,
				    struct cfg80211_bss *cbss,
				    struct ieee80211_mgmt *mgmt, size_t len)
{
	struct ieee80211_if_managed *ifmgd = &sdata->u.mgd;
	struct ieee80211_local *local = sdata->local;
	struct ieee80211_supported_band *sband;
	struct sta_info *sta;
	u8 *pos;
	u16 capab_info, aid;
	struct ieee802_11_elems elems;
	struct ieee80211_bss_conf *bss_conf = &sdata->vif.bss_conf;
	u32 changed = 0;
	int err;

	/* AssocResp and ReassocResp have identical structure */

	aid = le16_to_cpu(mgmt->u.assoc_resp.aid);
	capab_info = le16_to_cpu(mgmt->u.assoc_resp.capab_info);

	if ((aid & (BIT(15) | BIT(14))) != (BIT(15) | BIT(14)))
		sdata_info(sdata, "invalid AID value 0x%x; bits 15:14 not set\n",
			   aid);
	aid &= ~(BIT(15) | BIT(14));

	ifmgd->broken_ap = false;

	if (aid == 0 || aid > IEEE80211_MAX_AID) {
		sdata_info(sdata, "invalid AID value %d (out of range), turn off PS\n",
			   aid);
		aid = 0;
		ifmgd->broken_ap = true;
	}

	pos = mgmt->u.assoc_resp.variable;
	ieee802_11_parse_elems(pos, len - (pos - (u8 *) mgmt), &elems);

	if (!elems.supp_rates) {
		sdata_info(sdata, "no SuppRates element in AssocResp\n");
		return false;
	}

	ifmgd->aid = aid;

	mutex_lock(&sdata->local->sta_mtx);
	/*
	 * station info was already allocated and inserted before
	 * the association and should be available to us
	 */
	sta = sta_info_get(sdata, cbss->bssid);
	if (WARN_ON(!sta)) {
		mutex_unlock(&sdata->local->sta_mtx);
		return false;
	}

	sband = local->hw.wiphy->bands[local->oper_channel->band];

	if (elems.ht_cap_elem && !(ifmgd->flags & IEEE80211_STA_DISABLE_11N))
		ieee80211_ht_cap_ie_to_sta_ht_cap(sdata, sband,
				elems.ht_cap_elem, &sta->sta.ht_cap);

	sta->supports_40mhz =
		sta->sta.ht_cap.cap & IEEE80211_HT_CAP_SUP_WIDTH_20_40;

	rate_control_rate_init(sta);

	if (ifmgd->flags & IEEE80211_STA_MFP_ENABLED)
		set_sta_flag(sta, WLAN_STA_MFP);

	if (elems.wmm_param)
		set_sta_flag(sta, WLAN_STA_WME);

	err = sta_info_move_state(sta, IEEE80211_STA_AUTH);
	if (!err)
		err = sta_info_move_state(sta, IEEE80211_STA_ASSOC);
	if (!err && !(ifmgd->flags & IEEE80211_STA_CONTROL_PORT))
		err = sta_info_move_state(sta, IEEE80211_STA_AUTHORIZED);
	if (err) {
		sdata_info(sdata,
			   "failed to move station %pM to desired state\n",
			   sta->sta.addr);
		WARN_ON(__sta_info_destroy(sta));
		mutex_unlock(&sdata->local->sta_mtx);
		return false;
	}

	mutex_unlock(&sdata->local->sta_mtx);

	/*
	 * Always handle WMM once after association regardless
	 * of the first value the AP uses. Setting -1 here has
	 * that effect because the AP values is an unsigned
	 * 4-bit value.
	 */
	ifmgd->wmm_last_param_set = -1;

	if (elems.wmm_param)
		ieee80211_sta_wmm_params(local, sdata, elems.wmm_param,
					 elems.wmm_param_len);
	else
		ieee80211_set_wmm_default(sdata, false);
	changed |= BSS_CHANGED_QOS;

	if (elems.ht_operation && elems.wmm_param &&
	    !(ifmgd->flags & IEEE80211_STA_DISABLE_11N))
		changed |= ieee80211_config_ht_tx(sdata, elems.ht_operation,
						  cbss->bssid, false);

	/* set AID and assoc capability,
	 * ieee80211_set_associated() will tell the driver */
	bss_conf->aid = aid;
	bss_conf->assoc_capability = capab_info;
	ieee80211_set_associated(sdata, cbss, changed);

	/*
	 * If we're using 4-addr mode, let the AP know that we're
	 * doing so, so that it can create the STA VLAN on its side
	 */
	if (ifmgd->use_4addr)
		ieee80211_send_4addr_nullfunc(local, sdata);

	/*
	 * Start timer to probe the connection to the AP now.
	 * Also start the timer that will detect beacon loss.
	 */
	ieee80211_sta_rx_notify(sdata, (struct ieee80211_hdr *)mgmt);
	ieee80211_sta_reset_beacon_monitor(sdata);

	return true;
}

static enum rx_mgmt_action __must_check
ieee80211_rx_mgmt_assoc_resp(struct ieee80211_sub_if_data *sdata,
			     struct ieee80211_mgmt *mgmt, size_t len,
			     struct cfg80211_bss **bss)
{
	struct ieee80211_if_managed *ifmgd = &sdata->u.mgd;
	struct ieee80211_mgd_assoc_data *assoc_data = ifmgd->assoc_data;
	u16 capab_info, status_code, aid;
	struct ieee802_11_elems elems;
	u8 *pos;
	bool reassoc;

	lockdep_assert_held(&ifmgd->mtx);

	if (!assoc_data)
		return RX_MGMT_NONE;
	if (!ether_addr_equal(assoc_data->bss->bssid, mgmt->bssid))
		return RX_MGMT_NONE;

	/*
	 * AssocResp and ReassocResp have identical structure, so process both
	 * of them in this function.
	 */

	if (len < 24 + 6)
		return RX_MGMT_NONE;

	reassoc = ieee80211_is_reassoc_req(mgmt->frame_control);
	capab_info = le16_to_cpu(mgmt->u.assoc_resp.capab_info);
	status_code = le16_to_cpu(mgmt->u.assoc_resp.status_code);
	aid = le16_to_cpu(mgmt->u.assoc_resp.aid);

	sdata_info(sdata,
		   "RX %sssocResp from %pM (capab=0x%x status=%d aid=%d)\n",
		   reassoc ? "Rea" : "A", mgmt->sa,
		   capab_info, status_code, (u16)(aid & ~(BIT(15) | BIT(14))));

	pos = mgmt->u.assoc_resp.variable;
	ieee802_11_parse_elems(pos, len - (pos - (u8 *) mgmt), &elems);

	if (status_code == WLAN_STATUS_ASSOC_REJECTED_TEMPORARILY &&
	    elems.timeout_int && elems.timeout_int_len == 5 &&
	    elems.timeout_int[0] == WLAN_TIMEOUT_ASSOC_COMEBACK) {
		u32 tu, ms;
		tu = get_unaligned_le32(elems.timeout_int + 1);
		ms = tu * 1024 / 1000;
		sdata_info(sdata,
			   "%pM rejected association temporarily; comeback duration %u TU (%u ms)\n",
			   mgmt->sa, tu, ms);
		assoc_data->timeout = jiffies + msecs_to_jiffies(ms);
		if (ms > IEEE80211_ASSOC_TIMEOUT)
			run_again(ifmgd, assoc_data->timeout);
		return RX_MGMT_NONE;
	}

	*bss = assoc_data->bss;

	if (status_code != WLAN_STATUS_SUCCESS) {
		sdata_info(sdata, "%pM denied association (code=%d)\n",
			   mgmt->sa, status_code);
		ieee80211_destroy_assoc_data(sdata, false);
	} else {
		if (!ieee80211_assoc_success(sdata, *bss, mgmt, len)) {
			/* oops -- internal error -- send timeout for now */
			ieee80211_destroy_assoc_data(sdata, false);
			cfg80211_put_bss(*bss);
			return RX_MGMT_CFG80211_ASSOC_TIMEOUT;
		}
		sdata_info(sdata, "associated\n");

		/*
		 * destroy assoc_data afterwards, as otherwise an idle
		 * recalc after assoc_data is NULL but before associated
		 * is set can cause the interface to go idle
		 */
		ieee80211_destroy_assoc_data(sdata, true);
	}

	return RX_MGMT_CFG80211_RX_ASSOC;
}
static void ieee80211_rx_bss_info(struct ieee80211_sub_if_data *sdata,
				  struct ieee80211_mgmt *mgmt,
				  size_t len,
				  struct ieee80211_rx_status *rx_status,
				  struct ieee802_11_elems *elems,
				  bool beacon)
{
	struct ieee80211_local *local = sdata->local;
	int freq;
	struct ieee80211_bss *bss;
	struct ieee80211_channel *channel;
	bool need_ps = false;

	if (sdata->u.mgd.associated &&
	    ether_addr_equal(mgmt->bssid, sdata->u.mgd.associated->bssid)) {
		bss = (void *)sdata->u.mgd.associated->priv;
		/* not previously set so we may need to recalc */
		need_ps = !bss->dtim_period;
	}

	if (elems->ds_params && elems->ds_params_len == 1)
		freq = ieee80211_channel_to_frequency(elems->ds_params[0],
						      rx_status->band);
	else
		freq = rx_status->freq;

	channel = ieee80211_get_channel(local->hw.wiphy, freq);

	if (!channel || channel->flags & IEEE80211_CHAN_DISABLED)
		return;

	bss = ieee80211_bss_info_update(local, rx_status, mgmt, len, elems,
					channel, beacon);
	if (bss)
		ieee80211_rx_bss_put(local, bss);

	if (!sdata->u.mgd.associated)
		return;

	if (need_ps) {
		mutex_lock(&local->iflist_mtx);
		ieee80211_recalc_ps(local, -1);
		mutex_unlock(&local->iflist_mtx);
	}

	if (elems->ch_switch_elem && (elems->ch_switch_elem_len == 3) &&
	    (memcmp(mgmt->bssid, sdata->u.mgd.associated->bssid,
							ETH_ALEN) == 0)) {
		struct ieee80211_channel_sw_ie *sw_elem =
			(struct ieee80211_channel_sw_ie *)elems->ch_switch_elem;
		ieee80211_sta_process_chanswitch(sdata, sw_elem,
						 bss, rx_status->mactime);
	}
}


static void ieee80211_rx_mgmt_probe_resp(struct ieee80211_sub_if_data *sdata,
					 struct sk_buff *skb)
{
	struct ieee80211_mgmt *mgmt = (void *)skb->data;
	struct ieee80211_if_managed *ifmgd;
	struct ieee80211_rx_status *rx_status = (void *) skb->cb;
	size_t baselen, len = skb->len;
	struct ieee802_11_elems elems;

	ifmgd = &sdata->u.mgd;

	ASSERT_MGD_MTX(ifmgd);

	if (!ether_addr_equal(mgmt->da, sdata->vif.addr))
		return; /* ignore ProbeResp to foreign address */

	baselen = (u8 *) mgmt->u.probe_resp.variable - (u8 *) mgmt;
	if (baselen > len)
		return;

	ieee802_11_parse_elems(mgmt->u.probe_resp.variable, len - baselen,
				&elems);

	ieee80211_rx_bss_info(sdata, mgmt, len, rx_status, &elems, false);

	if (ifmgd->associated &&
	    ether_addr_equal(mgmt->bssid, ifmgd->associated->bssid))
		ieee80211_reset_ap_probe(sdata);

	if (ifmgd->auth_data && !ifmgd->auth_data->bss->proberesp_ies &&
	    ether_addr_equal(mgmt->bssid, ifmgd->auth_data->bss->bssid)) {
		/* got probe response, continue with auth */
		sdata_info(sdata, "direct probe responded\n");
		ifmgd->auth_data->tries = 0;
		ifmgd->auth_data->timeout = jiffies;
		run_again(ifmgd, ifmgd->auth_data->timeout);
	}
}

/*
 * This is the canonical list of information elements we care about,
 * the filter code also gives us all changes to the Microsoft OUI
 * (00:50:F2) vendor IE which is used for WMM which we need to track.
 *
 * We implement beacon filtering in software since that means we can
 * avoid processing the frame here and in cfg80211, and userspace
 * will not be able to tell whether the hardware supports it or not.
 *
 * XXX: This list needs to be dynamic -- userspace needs to be able to
 *	add items it requires. It also needs to be able to tell us to
 *	look out for other vendor IEs.
 */
static const u64 care_about_ies =
	(1ULL << WLAN_EID_COUNTRY) |
	(1ULL << WLAN_EID_ERP_INFO) |
	(1ULL << WLAN_EID_CHANNEL_SWITCH) |
	(1ULL << WLAN_EID_PWR_CONSTRAINT) |
	(1ULL << WLAN_EID_HT_CAPABILITY) |
	(1ULL << WLAN_EID_HT_OPERATION);

static void ieee80211_rx_mgmt_beacon(struct ieee80211_sub_if_data *sdata,
				     struct ieee80211_mgmt *mgmt,
				     size_t len,
				     struct ieee80211_rx_status *rx_status)
{
	struct ieee80211_if_managed *ifmgd = &sdata->u.mgd;
	struct ieee80211_bss_conf *bss_conf = &sdata->vif.bss_conf;
	size_t baselen;
	struct ieee802_11_elems elems;
	struct ieee80211_local *local = sdata->local;
	u32 changed = 0;
	bool erp_valid, directed_tim = false;
	u8 erp_value = 0;
	u32 ncrc;
	u8 *bssid;

	lockdep_assert_held(&ifmgd->mtx);

	/* Process beacon from the current BSS */
	baselen = (u8 *) mgmt->u.beacon.variable - (u8 *) mgmt;
	if (baselen > len)
		return;

	if (rx_status->freq != local->hw.conf.channel->center_freq)
		return;

	if (ifmgd->assoc_data && !ifmgd->assoc_data->have_beacon &&
	    ether_addr_equal(mgmt->bssid, ifmgd->assoc_data->bss->bssid)) {
		ieee802_11_parse_elems(mgmt->u.beacon.variable,
				       len - baselen, &elems);

		ieee80211_rx_bss_info(sdata, mgmt, len, rx_status, &elems,
				      false);
		ifmgd->assoc_data->have_beacon = true;
		ifmgd->assoc_data->sent_assoc = false;
		/* continue assoc process */
		ifmgd->assoc_data->timeout = jiffies;
		run_again(ifmgd, ifmgd->assoc_data->timeout);
		return;
	}

	if (!ifmgd->associated ||
	    !ether_addr_equal(mgmt->bssid, ifmgd->associated->bssid))
		return;
	bssid = ifmgd->associated->bssid;

	/* Track average RSSI from the Beacon frames of the current AP */
	ifmgd->last_beacon_signal = rx_status->signal;
	if (ifmgd->flags & IEEE80211_STA_RESET_SIGNAL_AVE) {
		ifmgd->flags &= ~IEEE80211_STA_RESET_SIGNAL_AVE;
		ifmgd->ave_beacon_signal = rx_status->signal * 16;
		ifmgd->last_cqm_event_signal = 0;
		ifmgd->count_beacon_signal = 1;
		ifmgd->last_ave_beacon_signal = 0;
	} else {
		ifmgd->ave_beacon_signal =
			(IEEE80211_SIGNAL_AVE_WEIGHT * rx_status->signal * 16 +
			 (16 - IEEE80211_SIGNAL_AVE_WEIGHT) *
			 ifmgd->ave_beacon_signal) / 16;
		ifmgd->count_beacon_signal++;
	}

	if (ifmgd->rssi_min_thold != ifmgd->rssi_max_thold &&
	    ifmgd->count_beacon_signal >= IEEE80211_SIGNAL_AVE_MIN_COUNT) {
		int sig = ifmgd->ave_beacon_signal;
		int last_sig = ifmgd->last_ave_beacon_signal;

		/*
		 * if signal crosses either of the boundaries, invoke callback
		 * with appropriate parameters
		 */
		if (sig > ifmgd->rssi_max_thold &&
		    (last_sig <= ifmgd->rssi_min_thold || last_sig == 0)) {
			ifmgd->last_ave_beacon_signal = sig;
			drv_rssi_callback(local, RSSI_EVENT_HIGH);
		} else if (sig < ifmgd->rssi_min_thold &&
			   (last_sig >= ifmgd->rssi_max_thold ||
			   last_sig == 0)) {
			ifmgd->last_ave_beacon_signal = sig;
			drv_rssi_callback(local, RSSI_EVENT_LOW);
		}
	}

	if (bss_conf->cqm_rssi_thold &&
	    ifmgd->count_beacon_signal >= IEEE80211_SIGNAL_AVE_MIN_COUNT &&
	    !(sdata->vif.driver_flags & IEEE80211_VIF_SUPPORTS_CQM_RSSI)) {
		int sig = ifmgd->ave_beacon_signal / 16;
		int last_event = ifmgd->last_cqm_event_signal;
		int thold = bss_conf->cqm_rssi_thold;
		int hyst = bss_conf->cqm_rssi_hyst;
		if (sig < thold &&
		    (last_event == 0 || sig < last_event - hyst)) {
			ifmgd->last_cqm_event_signal = sig;
			ieee80211_cqm_rssi_notify(
				&sdata->vif,
				NL80211_CQM_RSSI_THRESHOLD_EVENT_LOW,
				GFP_KERNEL);
		} else if (sig > thold &&
			   (last_event == 0 || sig > last_event + hyst)) {
			ifmgd->last_cqm_event_signal = sig;
			ieee80211_cqm_rssi_notify(
				&sdata->vif,
				NL80211_CQM_RSSI_THRESHOLD_EVENT_HIGH,
				GFP_KERNEL);
		}
	}

	if (ifmgd->flags & IEEE80211_STA_BEACON_POLL) {
		mlme_dbg_ratelimited(sdata,
				     "cancelling probereq poll due to a received beacon\n");
		mutex_lock(&local->mtx);
		ifmgd->flags &= ~IEEE80211_STA_BEACON_POLL;
		ieee80211_run_deferred_scan(local);
		mutex_unlock(&local->mtx);

		mutex_lock(&local->iflist_mtx);
		ieee80211_recalc_ps(local, -1);
		mutex_unlock(&local->iflist_mtx);
	}

	/*
	 * Push the beacon loss detection into the future since
	 * we are processing a beacon from the AP just now.
	 */
	ieee80211_sta_reset_beacon_monitor(sdata);

	ncrc = crc32_be(0, (void *)&mgmt->u.beacon.beacon_int, 4);
	ncrc = ieee802_11_parse_elems_crc(mgmt->u.beacon.variable,
					  len - baselen, &elems,
					  care_about_ies, ncrc);

	if (local->hw.flags & IEEE80211_HW_PS_NULLFUNC_STACK)
		directed_tim = ieee80211_check_tim(elems.tim, elems.tim_len,
						   ifmgd->aid);

	if (local->hw.flags & IEEE80211_HW_PS_NULLFUNC_STACK) {
		if (directed_tim) {
			if (local->hw.conf.dynamic_ps_timeout > 0) {
				if (local->hw.conf.flags & IEEE80211_CONF_PS) {
					local->hw.conf.flags &= ~IEEE80211_CONF_PS;
					ieee80211_hw_config(local,
							    IEEE80211_CONF_CHANGE_PS);
				}
				ieee80211_send_nullfunc(local, sdata, 0);
			} else if (!local->pspolling && sdata->u.mgd.powersave) {
				local->pspolling = true;

				/*
				 * Here is assumed that the driver will be
				 * able to send ps-poll frame and receive a
				 * response even though power save mode is
				 * enabled, but some drivers might require
				 * to disable power save here. This needs
				 * to be investigated.
				 */
				ieee80211_send_pspoll(local, sdata);
			}
		}
	}

	if (ncrc == ifmgd->beacon_crc && ifmgd->beacon_crc_valid)
		return;
	ifmgd->beacon_crc = ncrc;
	ifmgd->beacon_crc_valid = true;

	ieee80211_rx_bss_info(sdata, mgmt, len, rx_status, &elems,
			      true);

	if (ieee80211_sta_wmm_params(local, sdata, elems.wmm_param,
				     elems.wmm_param_len))
		changed |= BSS_CHANGED_QOS;

	if (elems.erp_info && elems.erp_info_len >= 1) {
		erp_valid = true;
		erp_value = elems.erp_info[0];
	} else {
		erp_valid = false;
	}
	changed |= ieee80211_handle_bss_capability(sdata,
			le16_to_cpu(mgmt->u.beacon.capab_info),
			erp_valid, erp_value);


	if (elems.ht_cap_elem && elems.ht_operation && elems.wmm_param &&
	    !(ifmgd->flags & IEEE80211_STA_DISABLE_11N)) {
		struct ieee80211_supported_band *sband;

		sband = local->hw.wiphy->bands[local->hw.conf.channel->band];

		changed |= ieee80211_config_ht_tx(sdata, elems.ht_operation,
						  bssid, true);
	}

	/* Note: country IE parsing is done for us by cfg80211 */
	if (elems.country_elem) {
		/* TODO: IBSS also needs this */
		if (elems.pwr_constr_elem)
			ieee80211_handle_pwr_constr(sdata,
				le16_to_cpu(mgmt->u.probe_resp.capab_info),
				elems.pwr_constr_elem,
				elems.pwr_constr_elem_len);
	}

	ieee80211_bss_info_change_notify(sdata, changed);
}

void ieee80211_sta_rx_queued_mgmt(struct ieee80211_sub_if_data *sdata,
				  struct sk_buff *skb)
{
	struct ieee80211_if_managed *ifmgd = &sdata->u.mgd;
	struct ieee80211_rx_status *rx_status;
	struct ieee80211_mgmt *mgmt;
	struct cfg80211_bss *bss = NULL;
	enum rx_mgmt_action rma = RX_MGMT_NONE;
	u16 fc;

	rx_status = (struct ieee80211_rx_status *) skb->cb;
	mgmt = (struct ieee80211_mgmt *) skb->data;
	fc = le16_to_cpu(mgmt->frame_control);

	mutex_lock(&ifmgd->mtx);

	switch (fc & IEEE80211_FCTL_STYPE) {
	case IEEE80211_STYPE_BEACON:
		ieee80211_rx_mgmt_beacon(sdata, mgmt, skb->len, rx_status);
		break;
	case IEEE80211_STYPE_PROBE_RESP:
		ieee80211_rx_mgmt_probe_resp(sdata, skb);
		break;
	case IEEE80211_STYPE_AUTH:
		rma = ieee80211_rx_mgmt_auth(sdata, mgmt, skb->len);
		break;
	case IEEE80211_STYPE_DEAUTH:
		rma = ieee80211_rx_mgmt_deauth(sdata, mgmt, skb->len);
		break;
	case IEEE80211_STYPE_DISASSOC:
		rma = ieee80211_rx_mgmt_disassoc(sdata, mgmt, skb->len);
		break;
	case IEEE80211_STYPE_ASSOC_RESP:
	case IEEE80211_STYPE_REASSOC_RESP:
		rma = ieee80211_rx_mgmt_assoc_resp(sdata, mgmt, skb->len, &bss);
		break;
	case IEEE80211_STYPE_ACTION:
		switch (mgmt->u.action.category) {
		case WLAN_CATEGORY_SPECTRUM_MGMT:
			ieee80211_sta_process_chanswitch(sdata,
					&mgmt->u.action.u.chan_switch.sw_elem,
					(void *)ifmgd->associated->priv,
					rx_status->mactime);
			break;
		}
	}
	mutex_unlock(&ifmgd->mtx);

	switch (rma) {
	case RX_MGMT_NONE:
		/* no action */
		break;
	case RX_MGMT_CFG80211_DEAUTH:
		cfg80211_send_deauth(sdata->dev, (u8 *)mgmt, skb->len);
		break;
	case RX_MGMT_CFG80211_DISASSOC:
		cfg80211_send_disassoc(sdata->dev, (u8 *)mgmt, skb->len);
		break;
	case RX_MGMT_CFG80211_RX_AUTH:
		cfg80211_send_rx_auth(sdata->dev, (u8 *)mgmt, skb->len);
		break;
	case RX_MGMT_CFG80211_RX_ASSOC:
		cfg80211_send_rx_assoc(sdata->dev, bss, (u8 *)mgmt, skb->len);
		break;
	case RX_MGMT_CFG80211_ASSOC_TIMEOUT:
		cfg80211_send_assoc_timeout(sdata->dev, mgmt->bssid);
		break;
	default:
		WARN(1, "unexpected: %d", rma);
	}
}

static void ieee80211_sta_timer(unsigned long data)
{
	struct ieee80211_sub_if_data *sdata =
		(struct ieee80211_sub_if_data *) data;
	struct ieee80211_if_managed *ifmgd = &sdata->u.mgd;
	struct ieee80211_local *local = sdata->local;

	if (local->quiescing) {
		set_bit(TMR_RUNNING_TIMER, &ifmgd->timers_running);
		return;
	}

	ieee80211_queue_work(&local->hw, &sdata->work);
}

static void ieee80211_sta_connection_lost(struct ieee80211_sub_if_data *sdata,
					  u8 *bssid, u8 reason)
{
	struct ieee80211_local *local = sdata->local;
	struct ieee80211_if_managed *ifmgd = &sdata->u.mgd;
	u8 frame_buf[DEAUTH_DISASSOC_LEN];

	ieee80211_set_disassoc(sdata, IEEE80211_STYPE_DEAUTH, reason,
			       false, frame_buf);
	mutex_unlock(&ifmgd->mtx);

	/*
	 * must be outside lock due to cfg80211,
	 * but that's not a problem.
	 */
	cfg80211_send_deauth(sdata->dev, frame_buf, DEAUTH_DISASSOC_LEN);

	mutex_lock(&local->mtx);
	ieee80211_recalc_idle(local);
	mutex_unlock(&local->mtx);

	mutex_lock(&ifmgd->mtx);
}

static int ieee80211_probe_auth(struct ieee80211_sub_if_data *sdata)
{
	struct ieee80211_local *local = sdata->local;
	struct ieee80211_if_managed *ifmgd = &sdata->u.mgd;
	struct ieee80211_mgd_auth_data *auth_data = ifmgd->auth_data;

	lockdep_assert_held(&ifmgd->mtx);

	if (WARN_ON_ONCE(!auth_data))
		return -EINVAL;

	auth_data->tries++;

	if (auth_data->tries > IEEE80211_AUTH_MAX_TRIES) {
		sdata_info(sdata, "authentication with %pM timed out\n",
			   auth_data->bss->bssid);

		/*
		 * Most likely AP is not in the range so remove the
		 * bss struct for that AP.
		 */
		cfg80211_unlink_bss(local->hw.wiphy, auth_data->bss);

		return -ETIMEDOUT;
	}

	drv_mgd_prepare_tx(local, sdata);

	if (auth_data->bss->proberesp_ies) {
		sdata_info(sdata, "send auth to %pM (try %d/%d)\n",
			   auth_data->bss->bssid, auth_data->tries,
			   IEEE80211_AUTH_MAX_TRIES);

		auth_data->expected_transaction = 2;
		ieee80211_send_auth(sdata, 1, auth_data->algorithm,
				    auth_data->ie, auth_data->ie_len,
				    auth_data->bss->bssid,
				    auth_data->bss->bssid, NULL, 0, 0);
	} else {
		const u8 *ssidie;

		sdata_info(sdata, "direct probe to %pM (try %d/%i)\n",
			   auth_data->bss->bssid, auth_data->tries,
			   IEEE80211_AUTH_MAX_TRIES);

		ssidie = ieee80211_bss_get_ie(auth_data->bss, WLAN_EID_SSID);
		if (!ssidie)
			return -EINVAL;
		/*
		 * Direct probe is sent to broadcast address as some APs
		 * will not answer to direct packet in unassociated state.
		 */
		ieee80211_send_probe_req(sdata, NULL, ssidie + 2, ssidie[1],
					 NULL, 0, (u32) -1, true, false);
	}

	auth_data->timeout = jiffies + IEEE80211_AUTH_TIMEOUT;
	run_again(ifmgd, auth_data->timeout);

	return 0;
}

static int ieee80211_do_assoc(struct ieee80211_sub_if_data *sdata)
{
	struct ieee80211_mgd_assoc_data *assoc_data = sdata->u.mgd.assoc_data;
	struct ieee80211_local *local = sdata->local;

	lockdep_assert_held(&sdata->u.mgd.mtx);

	assoc_data->tries++;
	if (assoc_data->tries > IEEE80211_ASSOC_MAX_TRIES) {
		sdata_info(sdata, "association with %pM timed out\n",
			   assoc_data->bss->bssid);

		/*
		 * Most likely AP is not in the range so remove the
		 * bss struct for that AP.
		 */
		cfg80211_unlink_bss(local->hw.wiphy, assoc_data->bss);

		return -ETIMEDOUT;
	}

	sdata_info(sdata, "associate with %pM (try %d/%d)\n",
		   assoc_data->bss->bssid, assoc_data->tries,
		   IEEE80211_ASSOC_MAX_TRIES);
	ieee80211_send_assoc(sdata);

	assoc_data->timeout = jiffies + IEEE80211_ASSOC_TIMEOUT;
	run_again(&sdata->u.mgd, assoc_data->timeout);

	return 0;
}

void ieee80211_sta_work(struct ieee80211_sub_if_data *sdata)
{
	struct ieee80211_local *local = sdata->local;
	struct ieee80211_if_managed *ifmgd = &sdata->u.mgd;

	mutex_lock(&ifmgd->mtx);

	if (ifmgd->auth_data &&
	    time_after(jiffies, ifmgd->auth_data->timeout)) {
		if (ifmgd->auth_data->done) {
			/*
			 * ok ... we waited for assoc but userspace didn't,
			 * so let's just kill the auth data
			 */
			ieee80211_destroy_auth_data(sdata, false);
		} else if (ieee80211_probe_auth(sdata)) {
			u8 bssid[ETH_ALEN];

			memcpy(bssid, ifmgd->auth_data->bss->bssid, ETH_ALEN);

			ieee80211_destroy_auth_data(sdata, false);

			mutex_unlock(&ifmgd->mtx);
			cfg80211_send_auth_timeout(sdata->dev, bssid);
			mutex_lock(&ifmgd->mtx);
		}
	} else if (ifmgd->auth_data)
		run_again(ifmgd, ifmgd->auth_data->timeout);

	if (ifmgd->assoc_data &&
	    time_after(jiffies, ifmgd->assoc_data->timeout)) {
		if (!ifmgd->assoc_data->have_beacon ||
		    ieee80211_do_assoc(sdata)) {
			u8 bssid[ETH_ALEN];

			memcpy(bssid, ifmgd->assoc_data->bss->bssid, ETH_ALEN);

			ieee80211_destroy_assoc_data(sdata, false);

			mutex_unlock(&ifmgd->mtx);
			cfg80211_send_assoc_timeout(sdata->dev, bssid);
			mutex_lock(&ifmgd->mtx);
		}
	} else if (ifmgd->assoc_data)
		run_again(ifmgd, ifmgd->assoc_data->timeout);

	if (ifmgd->flags & (IEEE80211_STA_BEACON_POLL |
			    IEEE80211_STA_CONNECTION_POLL) &&
	    ifmgd->associated) {
		u8 bssid[ETH_ALEN];
		int max_tries;

		memcpy(bssid, ifmgd->associated->bssid, ETH_ALEN);

		if (local->hw.flags & IEEE80211_HW_REPORTS_TX_ACK_STATUS)
			max_tries = max_nullfunc_tries;
		else
			max_tries = max_probe_tries;

		/* ACK received for nullfunc probing frame */
		if (!ifmgd->probe_send_count)
			ieee80211_reset_ap_probe(sdata);
		else if (ifmgd->nullfunc_failed) {
			if (ifmgd->probe_send_count < max_tries) {
				mlme_dbg(sdata,
					 "No ack for nullfunc frame to AP %pM, try %d/%i\n",
					 bssid, ifmgd->probe_send_count,
					 max_tries);
				ieee80211_mgd_probe_ap_send(sdata);
			} else {
				mlme_dbg(sdata,
					 "No ack for nullfunc frame to AP %pM, disconnecting.\n",
					 bssid);
				ieee80211_sta_connection_lost(sdata, bssid,
					WLAN_REASON_DISASSOC_DUE_TO_INACTIVITY);
			}
		} else if (time_is_after_jiffies(ifmgd->probe_timeout))
			run_again(ifmgd, ifmgd->probe_timeout);
		else if (local->hw.flags & IEEE80211_HW_REPORTS_TX_ACK_STATUS) {
			mlme_dbg(sdata,
				 "Failed to send nullfunc to AP %pM after %dms, disconnecting\n",
				 bssid, probe_wait_ms);
			ieee80211_sta_connection_lost(sdata, bssid,
				WLAN_REASON_DISASSOC_DUE_TO_INACTIVITY);
		} else if (ifmgd->probe_send_count < max_tries) {
			mlme_dbg(sdata,
				 "No probe response from AP %pM after %dms, try %d/%i\n",
				 bssid, probe_wait_ms,
				 ifmgd->probe_send_count, max_tries);
			ieee80211_mgd_probe_ap_send(sdata);
		} else {
			/*
			 * We actually lost the connection ... or did we?
			 * Let's make sure!
			 */
			wiphy_debug(local->hw.wiphy,
				    "%s: No probe response from AP %pM"
				    " after %dms, disconnecting.\n",
				    sdata->name,
				    bssid, probe_wait_ms);

			ieee80211_sta_connection_lost(sdata, bssid,
				WLAN_REASON_DISASSOC_DUE_TO_INACTIVITY);
		}
	}

	mutex_unlock(&ifmgd->mtx);

	mutex_lock(&local->mtx);
	ieee80211_recalc_idle(local);
	mutex_unlock(&local->mtx);
}

static void ieee80211_sta_bcn_mon_timer(unsigned long data)
{
	struct ieee80211_sub_if_data *sdata =
		(struct ieee80211_sub_if_data *) data;
	struct ieee80211_local *local = sdata->local;

	if (local->quiescing)
		return;

	ieee80211_queue_work(&sdata->local->hw,
			     &sdata->u.mgd.beacon_connection_loss_work);
}

static void ieee80211_sta_conn_mon_timer(unsigned long data)
{
	struct ieee80211_sub_if_data *sdata =
		(struct ieee80211_sub_if_data *) data;
	struct ieee80211_if_managed *ifmgd = &sdata->u.mgd;
	struct ieee80211_local *local = sdata->local;

	if (local->quiescing)
		return;

	ieee80211_queue_work(&local->hw, &ifmgd->monitor_work);
}

static void ieee80211_sta_monitor_work(struct work_struct *work)
{
	struct ieee80211_sub_if_data *sdata =
		container_of(work, struct ieee80211_sub_if_data,
			     u.mgd.monitor_work);

	ieee80211_mgd_probe_ap(sdata, false);
}

static void ieee80211_restart_sta_timer(struct ieee80211_sub_if_data *sdata)
{
	u32 flags;

	if (sdata->vif.type == NL80211_IFTYPE_STATION) {
		__ieee80211_stop_poll(sdata);

		/* let's probe the connection once */
		flags = sdata->local->hw.flags;
		if (!(flags & IEEE80211_HW_CONNECTION_MONITOR))
			ieee80211_queue_work(&sdata->local->hw,
					     &sdata->u.mgd.monitor_work);
		/* and do all the other regular work too */
		ieee80211_queue_work(&sdata->local->hw, &sdata->work);
	}
}

#ifdef CONFIG_PM
void ieee80211_sta_quiesce(struct ieee80211_sub_if_data *sdata)
{
	struct ieee80211_if_managed *ifmgd = &sdata->u.mgd;

	/*
	 * we need to use atomic bitops for the running bits
	 * only because both timers might fire at the same
	 * time -- the code here is properly synchronised.
	 */

	cancel_work_sync(&ifmgd->request_smps_work);

	cancel_work_sync(&ifmgd->monitor_work);
	cancel_work_sync(&ifmgd->beacon_connection_loss_work);
	if (del_timer_sync(&ifmgd->timer))
		set_bit(TMR_RUNNING_TIMER, &ifmgd->timers_running);

	cancel_work_sync(&ifmgd->chswitch_work);
	if (del_timer_sync(&ifmgd->chswitch_timer))
		set_bit(TMR_RUNNING_CHANSW, &ifmgd->timers_running);

	/* these will just be re-established on connection */
	del_timer_sync(&ifmgd->conn_mon_timer);
	del_timer_sync(&ifmgd->bcn_mon_timer);
}

void ieee80211_sta_restart(struct ieee80211_sub_if_data *sdata)
{
	struct ieee80211_if_managed *ifmgd = &sdata->u.mgd;

	if (!ifmgd->associated)
		return;

	if (sdata->flags & IEEE80211_SDATA_DISCONNECT_RESUME) {
		sdata->flags &= ~IEEE80211_SDATA_DISCONNECT_RESUME;
		mutex_lock(&ifmgd->mtx);
		if (ifmgd->associated) {
			mlme_dbg(sdata,
				 "driver requested disconnect after resume\n");
			ieee80211_sta_connection_lost(sdata,
				ifmgd->associated->bssid,
				WLAN_REASON_UNSPECIFIED);
			mutex_unlock(&ifmgd->mtx);
			return;
		}
		mutex_unlock(&ifmgd->mtx);
	}

	if (test_and_clear_bit(TMR_RUNNING_TIMER, &ifmgd->timers_running))
		add_timer(&ifmgd->timer);
	if (test_and_clear_bit(TMR_RUNNING_CHANSW, &ifmgd->timers_running))
		add_timer(&ifmgd->chswitch_timer);
	ieee80211_sta_reset_beacon_monitor(sdata);

	mutex_lock(&sdata->local->mtx);
	ieee80211_restart_sta_timer(sdata);
	mutex_unlock(&sdata->local->mtx);
}
#endif

/* interface setup */
void ieee80211_sta_setup_sdata(struct ieee80211_sub_if_data *sdata)
{
	struct ieee80211_if_managed *ifmgd;

	ifmgd = &sdata->u.mgd;
	INIT_WORK(&ifmgd->monitor_work, ieee80211_sta_monitor_work);
	INIT_WORK(&ifmgd->chswitch_work, ieee80211_chswitch_work);
	INIT_WORK(&ifmgd->beacon_connection_loss_work,
		  ieee80211_beacon_connection_loss_work);
	INIT_WORK(&ifmgd->request_smps_work, ieee80211_request_smps_work);
	setup_timer(&ifmgd->timer, ieee80211_sta_timer,
		    (unsigned long) sdata);
	setup_timer(&ifmgd->bcn_mon_timer, ieee80211_sta_bcn_mon_timer,
		    (unsigned long) sdata);
	setup_timer(&ifmgd->conn_mon_timer, ieee80211_sta_conn_mon_timer,
		    (unsigned long) sdata);
	setup_timer(&ifmgd->chswitch_timer, ieee80211_chswitch_timer,
		    (unsigned long) sdata);

	ifmgd->flags = 0;
	ifmgd->powersave = sdata->wdev.ps;
	ifmgd->uapsd_queues = IEEE80211_DEFAULT_UAPSD_QUEUES;
	ifmgd->uapsd_max_sp_len = IEEE80211_DEFAULT_MAX_SP_LEN;

	mutex_init(&ifmgd->mtx);

	if (sdata->local->hw.flags & IEEE80211_HW_SUPPORTS_DYNAMIC_SMPS)
		ifmgd->req_smps = IEEE80211_SMPS_AUTOMATIC;
	else
		ifmgd->req_smps = IEEE80211_SMPS_OFF;
}

/* scan finished notification */
void ieee80211_mlme_notify_scan_completed(struct ieee80211_local *local)
{
	struct ieee80211_sub_if_data *sdata;

	/* Restart STA timers */
	rcu_read_lock();
	list_for_each_entry_rcu(sdata, &local->interfaces, list)
		ieee80211_restart_sta_timer(sdata);
	rcu_read_unlock();
}

int ieee80211_max_network_latency(struct notifier_block *nb,
				  unsigned long data, void *dummy)
{
	s32 latency_usec = (s32) data;
	struct ieee80211_local *local =
		container_of(nb, struct ieee80211_local,
			     network_latency_notifier);

	mutex_lock(&local->iflist_mtx);
	ieee80211_recalc_ps(local, latency_usec);
	mutex_unlock(&local->iflist_mtx);

	return 0;
}

static int ieee80211_prep_connection(struct ieee80211_sub_if_data *sdata,
				     struct cfg80211_bss *cbss, bool assoc)
{
	struct ieee80211_local *local = sdata->local;
	struct ieee80211_if_managed *ifmgd = &sdata->u.mgd;
	struct ieee80211_bss *bss = (void *)cbss->priv;
	struct sta_info *sta = NULL;
	bool have_sta = false;
	int err;
	int ht_cfreq;
	enum nl80211_channel_type channel_type = NL80211_CHAN_NO_HT;
	const u8 *ht_oper_ie;
	const struct ieee80211_ht_operation *ht_oper = NULL;
	struct ieee80211_supported_band *sband;

	if (WARN_ON(!ifmgd->auth_data && !ifmgd->assoc_data))
		return -EINVAL;

	if (assoc) {
		rcu_read_lock();
		have_sta = sta_info_get(sdata, cbss->bssid);
		rcu_read_unlock();
	}

	if (!have_sta) {
		sta = sta_info_alloc(sdata, cbss->bssid, GFP_KERNEL);
		if (!sta)
			return -ENOMEM;
	}

	mutex_lock(&local->mtx);
	ieee80211_recalc_idle(sdata->local);
	mutex_unlock(&local->mtx);

	/* switch to the right channel */
	sband = local->hw.wiphy->bands[cbss->channel->band];

	ifmgd->flags &= ~IEEE80211_STA_DISABLE_40MHZ;

	if (sband->ht_cap.ht_supported) {
		ht_oper_ie = cfg80211_find_ie(WLAN_EID_HT_OPERATION,
					      cbss->information_elements,
					      cbss->len_information_elements);
		if (ht_oper_ie && ht_oper_ie[1] >= sizeof(*ht_oper))
			ht_oper = (void *)(ht_oper_ie + 2);
	}

	if (ht_oper) {
		ht_cfreq = ieee80211_channel_to_frequency(ht_oper->primary_chan,
							  cbss->channel->band);
		/* check that channel matches the right operating channel */
		if (cbss->channel->center_freq != ht_cfreq) {
			/*
			 * It's possible that some APs are confused here;
			 * Netgear WNDR3700 sometimes reports 4 higher than
			 * the actual channel in association responses, but
			 * since we look at probe response/beacon data here
			 * it should be OK.
			 */
			sdata_info(sdata,
				   "Wrong control channel: center-freq: %d ht-cfreq: %d ht->primary_chan: %d band: %d - Disabling HT\n",
				   cbss->channel->center_freq,
				   ht_cfreq, ht_oper->primary_chan,
				   cbss->channel->band);
			ht_oper = NULL;
		}
	}

	if (ht_oper) {
		channel_type = NL80211_CHAN_HT20;

		if (sband->ht_cap.cap & IEEE80211_HT_CAP_SUP_WIDTH_20_40) {
			switch (ht_oper->ht_param &
					IEEE80211_HT_PARAM_CHA_SEC_OFFSET) {
			case IEEE80211_HT_PARAM_CHA_SEC_ABOVE:
				channel_type = NL80211_CHAN_HT40PLUS;
				break;
			case IEEE80211_HT_PARAM_CHA_SEC_BELOW:
				channel_type = NL80211_CHAN_HT40MINUS;
				break;
			}
		}
	}

	if (!ieee80211_set_channel_type(local, sdata, channel_type)) {
		/* can only fail due to HT40+/- mismatch */
		channel_type = NL80211_CHAN_HT20;
		sdata_info(sdata,
			   "disabling 40 MHz due to multi-vif mismatch\n");
		ifmgd->flags |= IEEE80211_STA_DISABLE_40MHZ;
		WARN_ON(!ieee80211_set_channel_type(local, sdata,
						    channel_type));
	}

	local->oper_channel = cbss->channel;
	ieee80211_hw_config(local, IEEE80211_CONF_CHANGE_CHANNEL);

	if (sta) {
		u32 rates = 0, basic_rates = 0;
		bool have_higher_than_11mbit;
		int min_rate = INT_MAX, min_rate_index = -1;

		ieee80211_get_rates(sband, bss->supp_rates,
				    bss->supp_rates_len,
				    &rates, &basic_rates,
				    &have_higher_than_11mbit,
				    &min_rate, &min_rate_index);

		/*
		 * This used to be a workaround for basic rates missing
		 * in the association response frame. Now that we no
		 * longer use the basic rates from there, it probably
		 * doesn't happen any more, but keep the workaround so
		 * in case some *other* APs are buggy in different ways
		 * we can connect -- with a warning.
		 */
		if (!basic_rates && min_rate_index >= 0) {
			sdata_info(sdata,
				   "No basic rates, using min rate instead\n");
			basic_rates = BIT(min_rate_index);
		}

		sta->sta.supp_rates[cbss->channel->band] = rates;
		sdata->vif.bss_conf.basic_rates = basic_rates;

		/* cf. IEEE 802.11 9.2.12 */
		if (local->oper_channel->band == IEEE80211_BAND_2GHZ &&
		    have_higher_than_11mbit)
			sdata->flags |= IEEE80211_SDATA_OPERATING_GMODE;
		else
			sdata->flags &= ~IEEE80211_SDATA_OPERATING_GMODE;

		memcpy(ifmgd->bssid, cbss->bssid, ETH_ALEN);

		/* set timing information */
		sdata->vif.bss_conf.beacon_int = cbss->beacon_interval;
		sdata->vif.bss_conf.sync_tsf = cbss->tsf;
		sdata->vif.bss_conf.sync_device_ts = bss->device_ts;

		/* tell driver about BSSID, basic rates and timing */
		ieee80211_bss_info_change_notify(sdata,
			BSS_CHANGED_BSSID | BSS_CHANGED_BASIC_RATES |
			BSS_CHANGED_BEACON_INT);

		if (assoc)
			sta_info_pre_move_state(sta, IEEE80211_STA_AUTH);

		err = sta_info_insert(sta);
		sta = NULL;
		if (err) {
			sdata_info(sdata,
				   "failed to insert STA entry for the AP (error %d)\n",
				   err);
			return err;
		}
	} else
		WARN_ON_ONCE(!ether_addr_equal(ifmgd->bssid, cbss->bssid));

	return 0;
}

/* config hooks */
int ieee80211_mgd_auth(struct ieee80211_sub_if_data *sdata,
		       struct cfg80211_auth_request *req)
{
	struct ieee80211_local *local = sdata->local;
	struct ieee80211_if_managed *ifmgd = &sdata->u.mgd;
	struct ieee80211_mgd_auth_data *auth_data;
	u16 auth_alg;
	int err;

	/* prepare auth data structure */

	switch (req->auth_type) {
	case NL80211_AUTHTYPE_OPEN_SYSTEM:
		auth_alg = WLAN_AUTH_OPEN;
		break;
	case NL80211_AUTHTYPE_SHARED_KEY:
		if (IS_ERR(local->wep_tx_tfm))
			return -EOPNOTSUPP;
		auth_alg = WLAN_AUTH_SHARED_KEY;
		break;
	case NL80211_AUTHTYPE_FT:
		auth_alg = WLAN_AUTH_FT;
		break;
	case NL80211_AUTHTYPE_NETWORK_EAP:
		auth_alg = WLAN_AUTH_LEAP;
		break;
	default:
		return -EOPNOTSUPP;
	}

	auth_data = kzalloc(sizeof(*auth_data) + req->ie_len, GFP_KERNEL);
	if (!auth_data)
		return -ENOMEM;

	auth_data->bss = req->bss;

	if (req->ie && req->ie_len) {
		memcpy(auth_data->ie, req->ie, req->ie_len);
		auth_data->ie_len = req->ie_len;
	}

	if (req->key && req->key_len) {
		auth_data->key_len = req->key_len;
		auth_data->key_idx = req->key_idx;
		memcpy(auth_data->key, req->key, req->key_len);
	}

	auth_data->algorithm = auth_alg;

	/* try to authenticate/probe */

	mutex_lock(&ifmgd->mtx);

	if ((ifmgd->auth_data && !ifmgd->auth_data->done) ||
	    ifmgd->assoc_data) {
		err = -EBUSY;
		goto err_free;
	}

	if (ifmgd->auth_data)
		ieee80211_destroy_auth_data(sdata, false);

	/* prep auth_data so we don't go into idle on disassoc */
	ifmgd->auth_data = auth_data;

	if (ifmgd->associated)
		ieee80211_set_disassoc(sdata, 0, 0, false, NULL);

	sdata_info(sdata, "authenticate with %pM\n", req->bss->bssid);

	err = ieee80211_prep_connection(sdata, req->bss, false);
	if (err)
		goto err_clear;

	err = ieee80211_probe_auth(sdata);
	if (err) {
		sta_info_destroy_addr(sdata, req->bss->bssid);
		goto err_clear;
	}

	/* hold our own reference */
	cfg80211_ref_bss(auth_data->bss);
	err = 0;
	goto out_unlock;

 err_clear:
	ifmgd->auth_data = NULL;
 err_free:
	kfree(auth_data);
 out_unlock:
	mutex_unlock(&ifmgd->mtx);

	return err;
}

int ieee80211_mgd_assoc(struct ieee80211_sub_if_data *sdata,
			struct cfg80211_assoc_request *req)
{
	struct ieee80211_local *local = sdata->local;
	struct ieee80211_if_managed *ifmgd = &sdata->u.mgd;
	struct ieee80211_bss *bss = (void *)req->bss->priv;
	struct ieee80211_mgd_assoc_data *assoc_data;
	struct ieee80211_supported_band *sband;
	const u8 *ssidie, *ht_ie;
	int i, err;

	ssidie = ieee80211_bss_get_ie(req->bss, WLAN_EID_SSID);
	if (!ssidie)
		return -EINVAL;

	assoc_data = kzalloc(sizeof(*assoc_data) + req->ie_len, GFP_KERNEL);
	if (!assoc_data)
		return -ENOMEM;

	mutex_lock(&ifmgd->mtx);

	if (ifmgd->associated)
		ieee80211_set_disassoc(sdata, 0, 0, false, NULL);

	if (ifmgd->auth_data && !ifmgd->auth_data->done) {
		err = -EBUSY;
		goto err_free;
	}

	if (ifmgd->assoc_data) {
		err = -EBUSY;
		goto err_free;
	}

	if (ifmgd->auth_data) {
		bool match;

		/* keep sta info, bssid if matching */
		match = ether_addr_equal(ifmgd->bssid, req->bss->bssid);
		ieee80211_destroy_auth_data(sdata, match);
	}

	/* prepare assoc data */

	ifmgd->flags &= ~IEEE80211_STA_DISABLE_11N;
	ifmgd->flags &= ~IEEE80211_STA_NULLFUNC_ACKED;

	ifmgd->beacon_crc_valid = false;

	/*
	 * IEEE802.11n does not allow TKIP/WEP as pairwise ciphers in HT mode.
	 * We still associate in non-HT mode (11a/b/g) if any one of these
	 * ciphers is configured as pairwise.
	 * We can set this to true for non-11n hardware, that'll be checked
	 * separately along with the peer capabilities.
	 */
	for (i = 0; i < req->crypto.n_ciphers_pairwise; i++) {
		if (req->crypto.ciphers_pairwise[i] == WLAN_CIPHER_SUITE_WEP40 ||
		    req->crypto.ciphers_pairwise[i] == WLAN_CIPHER_SUITE_TKIP ||
		    req->crypto.ciphers_pairwise[i] == WLAN_CIPHER_SUITE_WEP104) {
			ifmgd->flags |= IEEE80211_STA_DISABLE_11N;
			netdev_info(sdata->dev,
				    "disabling HT due to WEP/TKIP use\n");
		}
	}

	if (req->flags & ASSOC_REQ_DISABLE_HT)
		ifmgd->flags |= IEEE80211_STA_DISABLE_11N;

	/* Also disable HT if we don't support it or the AP doesn't use WMM */
	sband = local->hw.wiphy->bands[req->bss->channel->band];
	if (!sband->ht_cap.ht_supported ||
	    local->hw.queues < IEEE80211_NUM_ACS || !bss->wmm_used) {
		ifmgd->flags |= IEEE80211_STA_DISABLE_11N;
		netdev_info(sdata->dev,
			    "disabling HT as WMM/QoS is not supported\n");
	}

	memcpy(&ifmgd->ht_capa, &req->ht_capa, sizeof(ifmgd->ht_capa));
	memcpy(&ifmgd->ht_capa_mask, &req->ht_capa_mask,
	       sizeof(ifmgd->ht_capa_mask));

	if (req->ie && req->ie_len) {
		memcpy(assoc_data->ie, req->ie, req->ie_len);
		assoc_data->ie_len = req->ie_len;
	}

	assoc_data->bss = req->bss;

	if (ifmgd->req_smps == IEEE80211_SMPS_AUTOMATIC) {
		if (ifmgd->powersave)
			ifmgd->ap_smps = IEEE80211_SMPS_DYNAMIC;
		else
			ifmgd->ap_smps = IEEE80211_SMPS_OFF;
	} else
		ifmgd->ap_smps = ifmgd->req_smps;

	assoc_data->capability = req->bss->capability;
	assoc_data->wmm = bss->wmm_used &&
			  (local->hw.queues >= IEEE80211_NUM_ACS);
	assoc_data->supp_rates = bss->supp_rates;
	assoc_data->supp_rates_len = bss->supp_rates_len;

	ht_ie = ieee80211_bss_get_ie(req->bss, WLAN_EID_HT_OPERATION);
	if (ht_ie && ht_ie[1] >= sizeof(struct ieee80211_ht_operation))
		assoc_data->ap_ht_param =
			((struct ieee80211_ht_operation *)(ht_ie + 2))->ht_param;
	else
		ifmgd->flags |= IEEE80211_STA_DISABLE_11N;

	if (bss->wmm_used && bss->uapsd_supported &&
	    (sdata->local->hw.flags & IEEE80211_HW_SUPPORTS_UAPSD)) {
		assoc_data->uapsd = true;
		ifmgd->flags |= IEEE80211_STA_UAPSD_ENABLED;
	} else {
		assoc_data->uapsd = false;
		ifmgd->flags &= ~IEEE80211_STA_UAPSD_ENABLED;
	}

	memcpy(assoc_data->ssid, ssidie + 2, ssidie[1]);
	assoc_data->ssid_len = ssidie[1];

	if (req->prev_bssid)
		memcpy(assoc_data->prev_bssid, req->prev_bssid, ETH_ALEN);

	if (req->use_mfp) {
		ifmgd->mfp = IEEE80211_MFP_REQUIRED;
		ifmgd->flags |= IEEE80211_STA_MFP_ENABLED;
	} else {
		ifmgd->mfp = IEEE80211_MFP_DISABLED;
		ifmgd->flags &= ~IEEE80211_STA_MFP_ENABLED;
	}

	if (req->crypto.control_port)
		ifmgd->flags |= IEEE80211_STA_CONTROL_PORT;
	else
		ifmgd->flags &= ~IEEE80211_STA_CONTROL_PORT;

	sdata->control_port_protocol = req->crypto.control_port_ethertype;
	sdata->control_port_no_encrypt = req->crypto.control_port_no_encrypt;

	/* kick off associate process */

	ifmgd->assoc_data = assoc_data;

	err = ieee80211_prep_connection(sdata, req->bss, true);
	if (err)
		goto err_clear;

	if (!bss->dtim_period &&
	    sdata->local->hw.flags & IEEE80211_HW_NEED_DTIM_PERIOD) {
		/*
		 * Wait up to one beacon interval ...
		 * should this be more if we miss one?
		 */
		sdata_info(sdata, "waiting for beacon from %pM\n",
			   ifmgd->bssid);
		assoc_data->timeout = TU_TO_EXP_TIME(req->bss->beacon_interval);
	} else {
		assoc_data->have_beacon = true;
		assoc_data->sent_assoc = false;
		assoc_data->timeout = jiffies;
	}
	run_again(ifmgd, assoc_data->timeout);

	if (bss->corrupt_data) {
		char *corrupt_type = "data";
		if (bss->corrupt_data & IEEE80211_BSS_CORRUPT_BEACON) {
			if (bss->corrupt_data &
					IEEE80211_BSS_CORRUPT_PROBE_RESP)
				corrupt_type = "beacon and probe response";
			else
				corrupt_type = "beacon";
		} else if (bss->corrupt_data & IEEE80211_BSS_CORRUPT_PROBE_RESP)
			corrupt_type = "probe response";
		sdata_info(sdata, "associating with AP with corrupt %s\n",
			   corrupt_type);
	}

	err = 0;
	goto out;
 err_clear:
	ifmgd->assoc_data = NULL;
 err_free:
	kfree(assoc_data);
 out:
	mutex_unlock(&ifmgd->mtx);

	return err;
}

int ieee80211_mgd_deauth(struct ieee80211_sub_if_data *sdata,
			 struct cfg80211_deauth_request *req)
{
	struct ieee80211_if_managed *ifmgd = &sdata->u.mgd;
	u8 frame_buf[DEAUTH_DISASSOC_LEN];

	mutex_lock(&ifmgd->mtx);

	if (ifmgd->auth_data) {
		ieee80211_destroy_auth_data(sdata, false);
		mutex_unlock(&ifmgd->mtx);
		return 0;
	}

	sdata_info(sdata,
		   "deauthenticating from %pM by local choice (reason=%d)\n",
		   req->bssid, req->reason_code);

	if (ifmgd->associated &&
	    ether_addr_equal(ifmgd->associated->bssid, req->bssid))
		ieee80211_set_disassoc(sdata, IEEE80211_STYPE_DEAUTH,
				       req->reason_code, true, frame_buf);
	else
		ieee80211_send_deauth_disassoc(sdata, req->bssid,
					       IEEE80211_STYPE_DEAUTH,
					       req->reason_code, true,
					       frame_buf);
	mutex_unlock(&ifmgd->mtx);

	__cfg80211_send_deauth(sdata->dev, frame_buf, DEAUTH_DISASSOC_LEN);

	mutex_lock(&sdata->local->mtx);
	ieee80211_recalc_idle(sdata->local);
	mutex_unlock(&sdata->local->mtx);

	return 0;
}

int ieee80211_mgd_disassoc(struct ieee80211_sub_if_data *sdata,
			   struct cfg80211_disassoc_request *req)
{
	struct ieee80211_if_managed *ifmgd = &sdata->u.mgd;
	u8 bssid[ETH_ALEN];
	u8 frame_buf[DEAUTH_DISASSOC_LEN];

	mutex_lock(&ifmgd->mtx);

	/*
	 * cfg80211 should catch this ... but it's racy since
	 * we can receive a disassoc frame, process it, hand it
	 * to cfg80211 while that's in a locked section already
	 * trying to tell us that the user wants to disconnect.
	 */
	if (ifmgd->associated != req->bss) {
		mutex_unlock(&ifmgd->mtx);
		return -ENOLINK;
	}

	sdata_info(sdata,
		   "disassociating from %pM by local choice (reason=%d)\n",
		   req->bss->bssid, req->reason_code);

	memcpy(bssid, req->bss->bssid, ETH_ALEN);
	ieee80211_set_disassoc(sdata, IEEE80211_STYPE_DISASSOC,
			       req->reason_code, !req->local_state_change,
			       frame_buf);
	mutex_unlock(&ifmgd->mtx);

	__cfg80211_send_disassoc(sdata->dev, frame_buf, DEAUTH_DISASSOC_LEN);

	mutex_lock(&sdata->local->mtx);
	ieee80211_recalc_idle(sdata->local);
	mutex_unlock(&sdata->local->mtx);

	return 0;
}

void ieee80211_mgd_stop(struct ieee80211_sub_if_data *sdata)
{
	struct ieee80211_if_managed *ifmgd = &sdata->u.mgd;

	mutex_lock(&ifmgd->mtx);
	if (ifmgd->assoc_data)
		ieee80211_destroy_assoc_data(sdata, false);
	if (ifmgd->auth_data)
		ieee80211_destroy_auth_data(sdata, false);
	del_timer_sync(&ifmgd->timer);
	mutex_unlock(&ifmgd->mtx);
}

void ieee80211_cqm_rssi_notify(struct ieee80211_vif *vif,
			       enum nl80211_cqm_rssi_threshold_event rssi_event,
			       gfp_t gfp)
{
	struct ieee80211_sub_if_data *sdata = vif_to_sdata(vif);

	trace_api_cqm_rssi_notify(sdata, rssi_event);

	cfg80211_cqm_rssi_notify(sdata->dev, rssi_event, gfp);
}
EXPORT_SYMBOL(ieee80211_cqm_rssi_notify);<|MERGE_RESOLUTION|>--- conflicted
+++ resolved
@@ -1332,11 +1332,6 @@
 		return;
 
 	ieee80211_stop_poll(sdata);
-<<<<<<< HEAD
-
-	memcpy(bssid, ifmgd->associated->bssid, ETH_ALEN);
-=======
->>>>>>> 28c42c28
 
 	ifmgd->associated = NULL;
 
